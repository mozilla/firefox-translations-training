import os
import shutil

import pytest
import sentencepiece as spm
from fixtures import DataDir, en_sample, ru_sample, zh_sample, FIXTURES_PATH

pytestmark = [pytest.mark.docker_amd64]

current_folder = os.path.dirname(os.path.abspath(__file__))
fixtures_path = os.path.join(current_folder, "fixtures")
root_path = os.path.abspath(os.path.join(current_folder, ".."))
bin_dir = os.environ["BIN"] if os.getenv("BIN") else os.path.join(root_path, "bin")
marian_dir = (
    os.environ["MARIAN"]
    if os.getenv("MARIAN")
    else os.path.join(root_path, "3rd_party", "marian-dev", "build")
)


def validate_alignments(corpus_path, model_path):
    sp = spm.SentencePieceProcessor(model_file=model_path)

    with open(corpus_path) as f:
        for line in f:
            fields = line.strip().split("\t")
            assert len(fields) == 3
            src = sp.encode_as_pieces(fields[0])
            trg = sp.encode_as_pieces(fields[1])
            alignment = [[int(num) for num in pair.split("-")] for pair in fields[2].split()]

            for idx_src, idx_trg in alignment:
                try:
                    assert src[idx_src] is not None
                    assert trg[idx_trg] is not None
                except:
                    print("src: ", src)
                    print("trg: ", trg)
                    print("alignment:", alignment)
                    raise


@pytest.fixture()
def data_dir():
    return DataDir("test_training")


@pytest.fixture(params=["ru", "zh"])
def trg_lang(request):
    return request.param


@pytest.fixture
def config(trg_lang):
    zh_config_path = os.path.abspath(os.path.join(FIXTURES_PATH, "config.pytest.enzh.yml"))
    return zh_config_path if trg_lang == "zh" else None


@pytest.fixture()
def vocab(data_dir, trg_lang):
    output_path = data_dir.join("vocab.spm")
<<<<<<< HEAD
    if trg_lang == "ru":
        shutil.copyfile("tests/data/vocab.spm", output_path)
    else:
        shutil.copyfile("tests/data/vocab.zhen.spm", output_path)
=======
    vocab_path = "tests/data/vocab.spm" if trg_lang == "ru" else "tests/data/vocab.zhen.spm"
    shutil.copyfile(vocab_path, output_path)
    print(f"Using vocab {vocab_path}")
>>>>>>> 436ba7ff

    return output_path


@pytest.fixture()
def corpus(data_dir, trg_lang):
    sample = zh_sample if trg_lang == "zh" else ru_sample
    data_dir.create_zst("corpus.en.zst", en_sample)
    data_dir.create_zst(f"corpus.{trg_lang}.zst", sample)
    data_dir.create_zst("mono.en.zst", en_sample)
    data_dir.create_zst(f"mono.{trg_lang}.zst", sample)
    data_dir.create_zst("devset.en.zst", en_sample)
    data_dir.create_zst(f"devset.{trg_lang}.zst", sample)


@pytest.fixture()
def alignments(data_dir, vocab, corpus, trg_lang, config):
    env = {
        "TEST_ARTIFACTS": data_dir.path,
        "BIN": bin_dir,
        "MARIAN": marian_dir,
        "SRC": "en",
        "TRG": trg_lang,
    }
    for task, corpus in [("original", "corpus"), ("backtranslated", "mono")]:
        data_dir.run_task(f"alignments-{task}-en-{trg_lang}", env=env, config=config)
        shutil.copyfile(
<<<<<<< HEAD
            os.path.join(data_dir.path, "artifacts", f"{corpus}.aln.zst"),
=======
            data_dir.join("artifacts", f"{corpus}.aln.zst"),
>>>>>>> 436ba7ff
            data_dir.join(f"{corpus}.aln.zst"),
        )
        for lang in ["en", trg_lang]:
            shutil.copyfile(
<<<<<<< HEAD
                os.path.join(data_dir.path, "artifacts", f"{corpus}.moses.{lang}.zst"),
                data_dir.join(f"{corpus}.moses.{lang}.zst"),
            )
        if task == "original":
            shutil.copyfile(
                os.path.join(data_dir.path, "artifacts", "corpus.priors"),
=======
                data_dir.join("artifacts", f"{corpus}.tok-moses.{lang}.zst"),
                data_dir.join(f"{corpus}.tok-moses.{lang}.zst"),
            )
        if task == "original":
            shutil.copyfile(
                data_dir.join("artifacts", "corpus.priors"),
>>>>>>> 436ba7ff
                data_dir.join("corpus.priors"),
            )
    # recreate corpus
    data_dir.create_zst("corpus.en.zst", en_sample)
    sample = zh_sample if trg_lang == "zh" else ru_sample
    data_dir.create_zst(f"corpus.{trg_lang}.zst", sample)
    data_dir.print_tree()


def test_train_student_mocked(alignments, data_dir, trg_lang, vocab, config):
    """
    Run training with mocked marian to check OpusTrainer output
    """

    env = {
        "TEST_ARTIFACTS": data_dir.path,
        "BIN": bin_dir,
        "MARIAN": fixtures_path,
        "SRC": "en",
        "TRG": trg_lang,
    }

    data_dir.run_task(f"train-student-en-{trg_lang}", env=env, config=config)
    data_dir.print_tree()

<<<<<<< HEAD
    assert os.path.isfile(
        os.path.join(data_dir.path, "artifacts", "final.model.npz.best-chrf.npz")
    )
    assert os.path.isfile(
        os.path.join(data_dir.path, "artifacts", "model.npz.best-chrf.npz.decoder.yml")
    )
=======
    assert os.path.isfile(data_dir.join("artifacts", "final.model.npz.best-chrf.npz"))
    assert os.path.isfile(data_dir.join("artifacts", "model.npz.best-chrf.npz.decoder.yml"))
>>>>>>> 436ba7ff
    validate_alignments(data_dir.join("marian.input.txt"), vocab)


def test_train_student(alignments, data_dir, trg_lang, config):
    """
    Run real training with Marian as an integration test
    """

    env = {
        "TEST_ARTIFACTS": data_dir.path,
        "BIN": bin_dir,
        "MARIAN": marian_dir,
        "SRC": "en",
        "TRG": trg_lang,
        "USE_CPU": "true",
    }
    marian_args = [
        "--disp-freq", "1",
        "--save-freq", "2",
        "--valid-freq", "2",
        "--after-batches", "2",
        "--dim-vocabs", "1000", "1000",
        "--mini-batch", "10",
        "--maxi-batch", "10",
        "--mini-batch-fit", "false",
        "--log-level", "trace",
    ]  # fmt:skip

    data_dir.run_task(
        f"train-student-en-{trg_lang}", env=env, extra_args=marian_args, config=config
    )
    data_dir.print_tree()

    assert os.path.isfile(data_dir.join("artifacts", "final.model.npz.best-chrf.npz"))
    assert os.path.isfile(data_dir.join("artifacts", "model.npz.best-chrf.npz.decoder.yml"))


def test_train_teacher(alignments, data_dir, trg_lang, config):
    """
    Run real training with Marian as an integration test
    """

    env = {
        "TEST_ARTIFACTS": data_dir.path,
        "BIN": bin_dir,
        "MARIAN": marian_dir,
        "SRC": "en",
        "TRG": trg_lang,
        "USE_CPU": "true",
    }
    marian_args = [
        "--disp-freq", "1",
        "--save-freq", "2",
        "--valid-freq", "2",
        "--after-batches", "2",
        "--dim-vocabs", "1000", "1000",
        "--mini-batch", "10",
        "--maxi-batch", "10",
        "--mini-batch-fit", "false",
        "--log-level", "trace",
        # simplify architecture to run faster
        "--task", "transformer-base",
        "--enc-depth", "1",
        "--dec-depth", "1",
        "--dim-emb", "32",
        "--transformer-dim-ffn", "128",
        "--beam-size", "1"

    ]  # fmt:skip

    data_dir.run_task(
        f"train-teacher-en-{trg_lang}-1", env=env, extra_args=marian_args, config=config
    )

    assert os.path.isfile(data_dir.join("artifacts", "final.model.npz.best-chrf.npz"))
    assert os.path.isfile(data_dir.join("artifacts", "model.npz.best-chrf.npz.decoder.yml"))


def test_train_backwards(corpus, vocab, data_dir, trg_lang, config):
    """
    Run real training with Marian as an integration test
    """

    env = {
        "TEST_ARTIFACTS": data_dir.path,
        "BIN": bin_dir,
        "MARIAN": marian_dir,
        "SRC": "en",
        "TRG": trg_lang,
        "USE_CPU": "true",
    }
    marian_args = [
        "--disp-freq", "1",
        "--save-freq", "2",
        "--valid-freq", "2",
        "--after-batches", "2",
        "--dim-vocabs", "1000", "1000",
        "--mini-batch", "10",
        "--maxi-batch", "10",
        "--mini-batch-fit", "false",
        "--log-level", "trace",
        "--enc-depth", "1",
        "--dec-depth", "1",
        "--dim-emb", "32",
        "--dim-rnn", "16",
        "--beam-size", "1"
    ]  # fmt:skip

    data_dir.run_task(
        f"train-backwards-en-{trg_lang}", env=env, extra_args=marian_args, config=config
    )

    assert os.path.isfile(data_dir.join("artifacts", "final.model.npz.best-chrf.npz"))
    assert os.path.isfile(data_dir.join("artifacts", "model.npz.best-chrf.npz.decoder.yml"))

<<<<<<< HEAD
def test_train_teacher(alignments, data_dir, trg_lang, config):
    """
    Run real training with Marian as an integration test
    """

    env = {
        "TEST_ARTIFACTS": data_dir.path,
        "BIN": bin_dir,
        "MARIAN": marian_dir,
        "SRC": "en",
        "TRG": trg_lang,
        "USE_CPU": "true",
    }
    marian_args = [
        "--disp-freq", "1",
        "--save-freq", "2",
        "--valid-freq", "2",
        "--after-batches", "2",
        "--dim-vocabs", "1000", "1000",
        "--mini-batch", "10",
        "--maxi-batch", "10",
        "--mini-batch-fit", "false",
        "--log-level", "trace",
        # simplify architecture to run faster
        "--task", "transformer-base",
        "--enc-depth", "1",
        "--dec-depth", "1",
        "--dim-emb", "32",
        "--transformer-dim-ffn", "128",
        "--beam-size", "1"

    ]  # fmt:skip

    data_dir.run_task(
        f"train-teacher-en-{trg_lang}-1", env=env, extra_args=marian_args, config=config
    )

    assert os.path.isfile(
        os.path.join(data_dir.path, "artifacts", "final.model.npz.best-chrf.npz")
    )
    assert os.path.isfile(
        os.path.join(data_dir.path, "artifacts", "model.npz.best-chrf.npz.decoder.yml")
    )


def test_train_backwards(corpus, vocab, data_dir, trg_lang, config):
    """
    Run real training with Marian as an integration test
    """

    env = {
        "TEST_ARTIFACTS": data_dir.path,
        "BIN": bin_dir,
        "MARIAN": marian_dir,
        "SRC": "en",
        "TRG": trg_lang,
        "USE_CPU": "true",
    }
    marian_args = [
        "--disp-freq", "1",
        "--save-freq", "2",
        "--valid-freq", "2",
        "--after-batches", "2",
        "--dim-vocabs", "1000", "1000",
        "--mini-batch", "10",
        "--maxi-batch", "10",
        "--mini-batch-fit", "false",
        "--log-level", "trace",
        "--enc-depth", "1",
        "--dec-depth", "1",
        "--dim-emb", "32",
        "--dim-rnn", "16",
        "--beam-size", "1"
    ]  # fmt:skip

    data_dir.run_task(
        f"train-backwards-en-{trg_lang}", env=env, extra_args=marian_args, config=config
    )

    assert os.path.isfile(
        os.path.join(data_dir.path, "artifacts", "final.model.npz.best-chrf.npz")
    )
    assert os.path.isfile(
        os.path.join(data_dir.path, "artifacts", "model.npz.best-chrf.npz.decoder.yml")
    )

=======
>>>>>>> 436ba7ff

def test_train_backwards_mocked(data_dir, vocab, corpus, trg_lang, config):
    """
    Run training with mocked Marian to validate the backwards training configuration.
    """

    env = {
        "TEST_ARTIFACTS": data_dir.path,
        "BIN": bin_dir,
        "MARIAN": fixtures_path,
        "SRC": "en",
        "TRG": trg_lang,
    }

    data_dir.run_task(f"train-backwards-en-{trg_lang}", env=env, config=config)
    data_dir.print_tree()

    assert os.path.isfile(data_dir.join("artifacts", "final.model.npz.best-chrf.npz"))
    assert os.path.isfile(data_dir.join("artifacts", "model.npz.best-chrf.npz.decoder.yml"))


def test_train_teacher_mocked(alignments, data_dir, trg_lang, config):
    """
    Run training with mocked Marian to validate the teacher training configuration.
    """

    env = {
        "TEST_ARTIFACTS": data_dir.path,
        "BIN": bin_dir,
        "MARIAN": fixtures_path,
        "SRC": "en",
        "TRG": trg_lang,
    }

    # Fake the datasets that are required.
    shutil.copy(data_dir.join("corpus.aln.zst"), data_dir.join("mono.aln.zst"))
    shutil.copy(data_dir.join("corpus.en.zst"), data_dir.join("mono.en.zst"))
    shutil.copy(data_dir.join(f"corpus.{trg_lang}.zst"), data_dir.join(f"mono.{trg_lang}.zst"))

    data_dir.run_task(f"train-teacher-en-{trg_lang}-1", env=env, config=config)
    data_dir.print_tree()

<<<<<<< HEAD
    assert os.path.isfile(
        os.path.join(data_dir.path, "artifacts", "final.model.npz.best-chrf.npz")
    )
=======
    assert os.path.isfile(data_dir.join("artifacts", "final.model.npz.best-chrf.npz"))
>>>>>>> 436ba7ff
<|MERGE_RESOLUTION|>--- conflicted
+++ resolved
@@ -59,16 +59,9 @@
 @pytest.fixture()
 def vocab(data_dir, trg_lang):
     output_path = data_dir.join("vocab.spm")
-<<<<<<< HEAD
-    if trg_lang == "ru":
-        shutil.copyfile("tests/data/vocab.spm", output_path)
-    else:
-        shutil.copyfile("tests/data/vocab.zhen.spm", output_path)
-=======
     vocab_path = "tests/data/vocab.spm" if trg_lang == "ru" else "tests/data/vocab.zhen.spm"
     shutil.copyfile(vocab_path, output_path)
     print(f"Using vocab {vocab_path}")
->>>>>>> 436ba7ff
 
     return output_path
 
@@ -96,30 +89,17 @@
     for task, corpus in [("original", "corpus"), ("backtranslated", "mono")]:
         data_dir.run_task(f"alignments-{task}-en-{trg_lang}", env=env, config=config)
         shutil.copyfile(
-<<<<<<< HEAD
-            os.path.join(data_dir.path, "artifacts", f"{corpus}.aln.zst"),
-=======
             data_dir.join("artifacts", f"{corpus}.aln.zst"),
->>>>>>> 436ba7ff
             data_dir.join(f"{corpus}.aln.zst"),
         )
         for lang in ["en", trg_lang]:
             shutil.copyfile(
-<<<<<<< HEAD
-                os.path.join(data_dir.path, "artifacts", f"{corpus}.moses.{lang}.zst"),
-                data_dir.join(f"{corpus}.moses.{lang}.zst"),
-            )
-        if task == "original":
-            shutil.copyfile(
-                os.path.join(data_dir.path, "artifacts", "corpus.priors"),
-=======
                 data_dir.join("artifacts", f"{corpus}.tok-moses.{lang}.zst"),
                 data_dir.join(f"{corpus}.tok-moses.{lang}.zst"),
             )
         if task == "original":
             shutil.copyfile(
                 data_dir.join("artifacts", "corpus.priors"),
->>>>>>> 436ba7ff
                 data_dir.join("corpus.priors"),
             )
     # recreate corpus
@@ -145,17 +125,8 @@
     data_dir.run_task(f"train-student-en-{trg_lang}", env=env, config=config)
     data_dir.print_tree()
 
-<<<<<<< HEAD
-    assert os.path.isfile(
-        os.path.join(data_dir.path, "artifacts", "final.model.npz.best-chrf.npz")
-    )
-    assert os.path.isfile(
-        os.path.join(data_dir.path, "artifacts", "model.npz.best-chrf.npz.decoder.yml")
-    )
-=======
-    assert os.path.isfile(data_dir.join("artifacts", "final.model.npz.best-chrf.npz"))
-    assert os.path.isfile(data_dir.join("artifacts", "model.npz.best-chrf.npz.decoder.yml"))
->>>>>>> 436ba7ff
+    assert os.path.isfile(data_dir.join("artifacts", "final.model.npz.best-chrf.npz"))
+    assert os.path.isfile(data_dir.join("artifacts", "model.npz.best-chrf.npz.decoder.yml"))
     validate_alignments(data_dir.join("marian.input.txt"), vocab)
 
 
@@ -271,95 +242,6 @@
     assert os.path.isfile(data_dir.join("artifacts", "final.model.npz.best-chrf.npz"))
     assert os.path.isfile(data_dir.join("artifacts", "model.npz.best-chrf.npz.decoder.yml"))
 
-<<<<<<< HEAD
-def test_train_teacher(alignments, data_dir, trg_lang, config):
-    """
-    Run real training with Marian as an integration test
-    """
-
-    env = {
-        "TEST_ARTIFACTS": data_dir.path,
-        "BIN": bin_dir,
-        "MARIAN": marian_dir,
-        "SRC": "en",
-        "TRG": trg_lang,
-        "USE_CPU": "true",
-    }
-    marian_args = [
-        "--disp-freq", "1",
-        "--save-freq", "2",
-        "--valid-freq", "2",
-        "--after-batches", "2",
-        "--dim-vocabs", "1000", "1000",
-        "--mini-batch", "10",
-        "--maxi-batch", "10",
-        "--mini-batch-fit", "false",
-        "--log-level", "trace",
-        # simplify architecture to run faster
-        "--task", "transformer-base",
-        "--enc-depth", "1",
-        "--dec-depth", "1",
-        "--dim-emb", "32",
-        "--transformer-dim-ffn", "128",
-        "--beam-size", "1"
-
-    ]  # fmt:skip
-
-    data_dir.run_task(
-        f"train-teacher-en-{trg_lang}-1", env=env, extra_args=marian_args, config=config
-    )
-
-    assert os.path.isfile(
-        os.path.join(data_dir.path, "artifacts", "final.model.npz.best-chrf.npz")
-    )
-    assert os.path.isfile(
-        os.path.join(data_dir.path, "artifacts", "model.npz.best-chrf.npz.decoder.yml")
-    )
-
-
-def test_train_backwards(corpus, vocab, data_dir, trg_lang, config):
-    """
-    Run real training with Marian as an integration test
-    """
-
-    env = {
-        "TEST_ARTIFACTS": data_dir.path,
-        "BIN": bin_dir,
-        "MARIAN": marian_dir,
-        "SRC": "en",
-        "TRG": trg_lang,
-        "USE_CPU": "true",
-    }
-    marian_args = [
-        "--disp-freq", "1",
-        "--save-freq", "2",
-        "--valid-freq", "2",
-        "--after-batches", "2",
-        "--dim-vocabs", "1000", "1000",
-        "--mini-batch", "10",
-        "--maxi-batch", "10",
-        "--mini-batch-fit", "false",
-        "--log-level", "trace",
-        "--enc-depth", "1",
-        "--dec-depth", "1",
-        "--dim-emb", "32",
-        "--dim-rnn", "16",
-        "--beam-size", "1"
-    ]  # fmt:skip
-
-    data_dir.run_task(
-        f"train-backwards-en-{trg_lang}", env=env, extra_args=marian_args, config=config
-    )
-
-    assert os.path.isfile(
-        os.path.join(data_dir.path, "artifacts", "final.model.npz.best-chrf.npz")
-    )
-    assert os.path.isfile(
-        os.path.join(data_dir.path, "artifacts", "model.npz.best-chrf.npz.decoder.yml")
-    )
-
-=======
->>>>>>> 436ba7ff
 
 def test_train_backwards_mocked(data_dir, vocab, corpus, trg_lang, config):
     """
@@ -402,10 +284,4 @@
     data_dir.run_task(f"train-teacher-en-{trg_lang}-1", env=env, config=config)
     data_dir.print_tree()
 
-<<<<<<< HEAD
-    assert os.path.isfile(
-        os.path.join(data_dir.path, "artifacts", "final.model.npz.best-chrf.npz")
-    )
-=======
-    assert os.path.isfile(data_dir.join("artifacts", "final.model.npz.best-chrf.npz"))
->>>>>>> 436ba7ff
+    assert os.path.isfile(data_dir.join("artifacts", "final.model.npz.best-chrf.npz"))