import yaml
import os
import glob

from snakemake.utils import min_version
from pipeline.bicleaner import packs


min_version("6.6.1")

# `include` directive is not supported by Pycharm plugin, moving all rules to one file to enable live checks
# https://github.com/JetBrains-Research/snakecharm/issues/195


### configuration

containerized: config.get('image', 'Singularity.sif')

install_deps = config['deps'] == 'true'
data_root_dir = config.get('root', srcdir("../data"))
cuda_dir = config.get('cuda', os.environ.get("CUDA_INSTALL_ROOT","")) 
cudnn_dir = config.get('cudnn', os.environ.get("CUDNN_INSTALL_ROOT",""))
rocm_dir = config.get('rocm',os.environ.get("ROCM_PATH",""))

gpus_num = config['numgpus']
# marian occupies all GPUs on a machine if `gpus` are not specified
gpus = config['gpus'] if config['gpus'] else ' '.join([str(n) for n in range(int(gpus_num))])
workspace = config['workspace']
marian_cmake = config['mariancmake']
marian_version = config.get('marianversion','marian-dev')

# experiment
src = config['experiment']['src']
trg = config['experiment']['trg']
src_three_letter = config['experiment'].get('src_three_letter')
trg_three_letter = config['experiment'].get('trg_three_letter')
experiment = config['experiment']['name']

mono_max_sent_src = config['experiment'].get('mono-max-sentences-src')
mono_max_sent_trg = config['experiment'].get('mono-max-sentences-trg')
parallel_max_sents = config['experiment'].get('parallel-max-sentences',"inf")



backward_pretrained = config['experiment'].get('backward-model')
backward_pretrained_vocab = config['experiment'].get('backward-vocab')
vocab_pretrained = config['experiment'].get('vocab')
forward_pretrained = config['experiment'].get('forward-model')

experiment_dir=f"{data_root_dir}/experiments/{src}-{trg}/{experiment}"

# override marian cofings
marian_args = {name: ' '.join([f'--{k} {v}' for k,v in conf.items() ])
               for name, conf in config.get('marian-args',{}).items()}

# There can be multiple opus teachers, but a single teacher can also be provided
# as string, so convert it to list here
opusmt_teacher = config['experiment'].get('opusmt-teacher')
if opusmt_teacher and not isinstance(opusmt_teacher,list):
    opusmt_teacher = [opusmt_teacher]

opusmt_backward = config['experiment'].get('opusmt-backward')

# if no target language token specified, use src (they might be different in rare cases)
target_language_token = config['experiment'].get('target-language-token',trg)

#this is for reverse scoring with multilingual model
source_language_token = config['experiment'].get('target-language-token',src)

# datasets
train_datasets = config['datasets']['train']
valid_datasets = config['datasets']['devtest']
eval_datasets = config['datasets']['test']
mono_src_datasets = config['datasets'].get('mono-src')
mono_trg_datasets = config['datasets'].get('mono-trg')
mono_datasets = {src: mono_src_datasets, trg: mono_trg_datasets}
mono_max_sent = {src: mono_max_sent_src, trg: mono_max_sent_trg}

# parallelization

ensemble = list(range(config['experiment'].get('teacher-ensemble',0)))

split_length = config['experiment']['split-length']

# logging
log_dir = f"{data_root_dir}/logs/{src}-{trg}/{experiment}"
reports_dir = f"{data_root_dir}/reports/{src}-{trg}/{experiment}"

# binaries
cwd = os.getcwd()
third_party_dir = f'{cwd}/3rd_party'

if marian_version == 'lumi-marian':
    marian_dir = f'{third_party_dir}/lumi-marian/build/'
else:
    marian_dir = f'{third_party_dir}/marian-dev/build/'
    
bmt_marian_dir = f'{third_party_dir}/browsermt-marian-dev/build'
trainer = f'{marian_dir}marian'
decoder = f'{marian_dir}marian-decoder'
scorer = f'{marian_dir}marian-scorer'
spm_encoder = f'{marian_dir}spm_encode'
spm_trainer = f'{marian_dir}spm_train'
spm_exporter = f'{marian_dir}spm_export_vocab'
bmt_decoder = f'{bmt_marian_dir}/marian-decoder'
bmt_converter = f'{bmt_marian_dir}/marian-conv'

kenlm = f'{third_party_dir}/kenlm'
fast_align_build = f'{third_party_dir}/fast_align/build'
extract_lex_build = f'{third_party_dir}/extract-lex/build'
preprocess_build_dir=f'{third_party_dir}/preprocess/build'
bin = f'{cwd}/bin'
deduper = f'{cwd}/bin/dedupe'

# data
data_dir = f"{data_root_dir}/data/{src}-{trg}/{experiment}"
clean = f"{data_dir}/clean"
biclean = f"{data_dir}/biclean"
cache_dir = f"{data_dir}/cache"
original = f"{data_dir}/original"
translated = f"{data_dir}/translated"
augmented = f"{data_dir}/augmented"
merged = f"{data_dir}/merged"
filtered = f'{data_dir}/filtered'
align_dir = f"{data_dir}/alignment"

# models
models_dir = f"{data_root_dir}/models/{src}-{trg}/{experiment}"
teacher_base_dir = f"{models_dir}/teacher-base"
teacher_finetuned_dir = f"{models_dir}/teacher-finetuned"
student_dir = f"{models_dir}/student"
student_finetuned_dir = f"{models_dir}/student-finetuned"
speed_dir = f"{models_dir}/speed"
exported_dir = f"{models_dir}/exported"
best_model_metric = config['experiment']['best-model']
best_model = f"final.model.npz.best-{best_model_metric}.npz"
backward_dir = f'{models_dir}/backward'
<<<<<<< HEAD
spm_sample_size=config['experiment'].get('spm-sample-size')
spm_vocab_size=config['experiment'].get('spm-vocab-size',"32000")

#forward pretrained models are trained with sentencepiece integration, the value is a path to the directory
if forward_pretrained:
    teacher_base_dir = forward_pretrained
    #this means that the when the model dirs are expanded, the result is only the teacher_base_dir
    ensemble = [""] 


#default vocab path used with base ftt
vocab_path = vocab_pretrained or f"{models_dir}/vocab/vocab.spm"

if opusmt_backward:
   backward_vocab = f"{backward_dir}/vocab.yml"
else:
   backward_vocab = vocab_path
=======
spm_sample_size=config['experiment']['spm-sample-size']
spm_vocab_size=config['experiment'].get('spm-vocab-size',"32000")
vocab_path=vocab_pretrained or f"{models_dir}/vocab/vocab.spm"
>>>>>>> 299d41c3

#evaluation
eval_data_dir = f"{original}/eval"
eval_res_dir = f"{models_dir}/evaluation"
eval_backward_dir = f'{eval_res_dir}/backward'
eval_student_dir = f'{eval_res_dir}/student'
eval_student_finetuned_dir = f'{eval_res_dir}/student-finetuned'
eval_speed_dir = f'{eval_res_dir}/speed'
eval_teacher_ens_dir = f'{eval_res_dir}/teacher-ensemble'

# set common environment variables
envs = f'''SRC={src} TRG={trg} MARIAN="{marian_dir}" BMT_MARIAN="{bmt_marian_dir}" GPUS="{gpus}" WORKSPACE={workspace} \
BIN="{bin}" CUDA_DIR="{cuda_dir}" CUDNN_DIR="{cudnn_dir}" ROCM_PATH="{rocm_dir}" COMPRESSION_CMD=pigz ARTIFACT_EXT=gz'''
# CUDA_VISIBLE_DEVICES is used by bicleaner ai. slurm sets this variable
# it can be overriden manually by 'gpus' config setting to split GPUs in local mode
if config['gpus']:
    envs += f' CUDA_VISIBLE_DEVICES="{gpus}" '

### workflow options

results = [
    f'{exported_dir}/model.{src}{trg}.intgemm.alphas.bin.gz',
    f'{exported_dir}/lex.50.50.{src}{trg}.s2t.bin.gz',
    f'{exported_dir}/vocab.{src}{trg}.spm.gz',
    f'{experiment_dir}/config.yml',
    *expand(f'{eval_student_dir}/{{dataset}}.metrics',dataset=eval_datasets),
    *expand(f'{eval_student_finetuned_dir}/{{dataset}}.metrics',dataset=eval_datasets),
    *expand(f'{eval_speed_dir}/{{dataset}}.metrics',dataset=eval_datasets)
    ]

#don't evaluate opus mt teachers or pretrained teachers (TODO: fix sp issues with opusmt teacher evaluation)
if not (opusmt_teacher or forward_pretrained):
    results.extend(expand(f'{eval_res_dir}/teacher-base0-{{ens}}/{{dataset}}.metrics',ens=ensemble, dataset=eval_datasets))

if len(ensemble) > 1:
    results.extend(expand(f'{eval_teacher_ens_dir}/{{dataset}}.metrics', dataset=eval_datasets))

if install_deps:
    results.append("/tmp/flags/setup.done")

#three options for backward model: pretrained path, url to opus-mt, or train backward
if backward_pretrained:
    do_train_backward = False
    backward_dir = backward_pretrained
elif opusmt_backward:
    do_train_backward = False 
else:
    # don't evaluate pretrained model
    results.extend(expand(f'{eval_backward_dir}/{{dataset}}.metrics',dataset=eval_datasets))
    do_train_backward=True

# bicleaner


if 'bicleaner' in config['experiment']:
    bicl_default_threshold = config['experiment']['bicleaner']['default-threshold']
    bicl_dataset_thresholds = config['experiment']['bicleaner']['dataset-thresholds']

    bicleaner_type = packs.find(src, trg)
else:
    bicleaner_type = None    

if bicleaner_type == 'bicleaner-ai':
    if marian_version == 'lumi-marian':
        bicleaner_env = 'envs/bicleaner-ai-lumi.yml'
    else:
        bicleaner_env = 'envs/bicleaner-ai.yml'
else:
    bicleaner_env = 'envs/bicleaner.yml' 

if bicleaner_type:
    clean_corpus_prefix = f'{biclean}/corpus'
    teacher_corpus = f'{biclean}/corpus'
    use_bicleaner = True
else:
    clean_corpus_prefix = f'{clean}/corpus'
    teacher_corpus = f'{clean}/corpus'
    use_bicleaner = False

clean_corpus_src = f'{clean_corpus_prefix}.{src}.gz'
clean_corpus_trg = f'{clean_corpus_prefix}.{trg}.gz'


# augmentation

if mono_trg_datasets and not (opusmt_teacher or forward_pretrained):
    teacher_corpus = f'{augmented}/corpus'
    augment_corpus = True
    final_teacher_dir = teacher_finetuned_dir
    results.extend(expand(f'{eval_res_dir}/teacher-finetuned0-{{ens}}/{{dataset}}.metrics',ens=ensemble, dataset=eval_datasets))
else:
    augment_corpus = False
    final_teacher_dir = teacher_base_dir


### helper functions

def find_parts(wildcards, checkpoint):
    checkpoint_output = checkpoint.get(**wildcards).output[0]
    return glob_wildcards(os.path.join(checkpoint_output,"file.{part,\d+}")).part

def dataset_norm(name: str):
    return name.replace('/','_')

def get_args(section):
    return marian_args.get(section) or ""

### rules

shell.prefix(f"{envs} ")

rule all:
    input: results

localrules: experiment

rule experiment:
    message: "Saving experiment metadata"
    output: f'{experiment_dir}/config.yml'
    priority: 100
    run:
        os.makedirs(experiment_dir, exist_ok=True)
        with open(f'{experiment_dir}/config.yml', 'w') as f:
            yaml.dump(config, f)

# todo: fix jobs grouping in cluster mode


# setup

if install_deps:
    rule setup:
        message: "Installing dependencies"
        log: f"{log_dir}/install-deps.log"
        conda: "envs/base.yml"
        priority: 99
        # group: 'setup'
        output: touch("/tmp/flags/setup.done")  # specific to local machine
        shell: 'bash pipeline/setup/install-deps.sh >> {log} 2>&1'

rule marian:
    message: "Compiling marian"
    log: f"{log_dir}/compile-{{marian_type}}.log"
    conda: "envs/base.yml"
    threads: 16
    resources: gpu=1
 #   group: 'setup'
    output:
        trainer=protected(f"{third_party_dir}/{{marian_type}}/build/marian"),
        decoder=protected(f"{third_party_dir}/{{marian_type}}/build/marian-decoder"),
        scorer=protected(f"{third_party_dir}/{{marian_type}}/build/marian-scorer"),
        converter=protected(f'{third_party_dir}/{{marian_type}}/build/marian-conv'),
        spm_trainer=protected(f'{third_party_dir}/{{marian_type}}/build/spm_train'),
        spm_encoder=protected(f'{third_party_dir}/{{marian_type}}/build/spm_encode'),
        spm_exporter=protected(f'{third_party_dir}/{{marian_type}}/build/spm_export_vocab')
    params: build_dir=f'{third_party_dir}/{{marian_type}}/build',marian_type=f'{{marian_type}}'
    shell: 'bash pipeline/setup/compile-{params.marian_type}.sh {params.build_dir} {threads} {marian_cmake} >> {log} 2>&1'

rule fast_align:
    message: "Compiling fast align"
    log: f"{log_dir}/compile-fast-align.log"
    conda: "envs/base.yml"
    threads: 4
#    group: 'setup'
    output: fast_align=protected(f"{bin}/fast_align"), atools=protected(f"{bin}/atools")
    shell: 'bash pipeline/setup/compile-fast-align.sh {fast_align_build} {threads}  >> {log} 2>&1'

rule compile_preprocess:
    message: "Compiling preprocess"
    log: f"{log_dir}/compile-preprocess.log"
    conda: "envs/base.yml"
    threads: 4
    # group: 'setup'
    output: deduper=f'{bin}/dedupe'
    shell: 'bash pipeline/setup/compile-preprocess.sh {preprocess_build_dir} {threads}  >> {log} 2>&1'

rule extract_lex:
    message: "Compiling fast align"
    log: f"{log_dir}/compile-extract-lex.log"
    conda: "envs/base.yml"
    threads: 4
#    group: 'setup'
    output: protected(f"{bin}/extract_lex")
    shell: 'bash pipeline/setup/compile-extract-lex.sh {extract_lex_build} {threads} >> {log} 2>&1'

# data downloading
# TODO: Tatoeba data has dev, test and train in same big tar, make a rule producing them all,
# and use snakemake ruleorder to prioritize it over this
ruleorder: download_tatoeba_corpus > download_corpus

rule download_tatoeba_corpus:
    message: "Downloading Tatoeba corpus"
    log: f"{log_dir}/download_corpus/corpus_devset_test/tc_{{version}}.log"
    conda: "envs/base.yml"
    threads: 1
#    group: 'data'
    output: multiext(f"{original}/corpus/tc_{{version}}", f".{src}.gz", f".{trg}.gz"),multiext(f"{original}/devset/tc_{{version}}", f".{src}.gz", f".{trg}.gz"),multiext(f"{original}/eval/tc_{{version}}", f".{src}.gz", f".{trg}.gz")
    params: prefix=f"{original}", version="{version}",max_sents=parallel_max_sents
    shell: 'bash pipeline/data/download-tc-data.sh {src_three_letter} {trg_three_letter} {src} {trg} {params.prefix} {params.version} {params.max_sents}  >> {log} 2>&1'

rule download_corpus:
    message: "Downloading parallel corpus"
    log: f"{log_dir}/download_corpus/{{kind}}/{{dataset}}.log"
    conda: "envs/base.yml"
    threads: 1
#    group: 'data'
    cache: False # caching is broken in snakemake
    wildcard_constraints: kind="corpus|devset|eval"
    output: multiext(f"{original}/{{kind}}/{{dataset}}", f".{src}.gz", f".{trg}.gz")
    params: prefix=f"{original}/{{kind}}/{{dataset}}", dataset="{dataset}"
    shell: 'bash pipeline/data/download-corpus.sh "{params.dataset}" "{params.prefix}"  >> {log} 2>&1'

rule download_mono:
    message: "Downloading monolingual dataset"
    log: f"{log_dir}/download_mono/{{dataset}}.{{lang}}.log"
    conda: "envs/base.yml"
    threads: 1
#    group: 'data'
    cache: False # caching is broken in snakemake
    wildcard_constraints: lang=f"{src}|{trg}"
    output: f'{original}/mono/{{dataset}}.{{lang}}.gz'
    params: max_sent=lambda wildcards: mono_max_sent[wildcards.lang], dataset='{dataset}', lang='{lang}'
    shell: '''bash pipeline/data/download-mono.sh \
                "{params.dataset}" {params.lang} {params.max_sent} "{output}"  >> {log} 2>&1'''

# cleaning

rule clean_corpus:
    message: "Cleaning dataset"
    log: f"{log_dir}/clean_corpus/{{dataset}}.log"
    conda: "envs/base.yml"
#    group: "clean_corpus"
    threads: workflow.cores
    input: multiext(f"{original}/corpus/{{dataset}}", f".{src}.gz", f".{trg}.gz")
    output: multiext(f"{clean}/corpus/{{dataset}}", f".{src}.gz", f".{trg}.gz")
    params: prefix_input=f"{original}/corpus/{{dataset}}",prefix_output=f"{clean}/corpus/{{dataset}}",
            dataset=lambda wildcards: dataset_norm(wildcards.dataset)
    shell: '''bash pipeline/clean/clean-corpus.sh "{params.prefix_input}" "{params.prefix_output}" {threads} {params.dataset} \
                >> {log} 2>&1'''

rule clean_mono:
    message: "Cleaning monolingual dataset"
    log: f"{log_dir}/clean_mono/{{dataset}}.{{lang}}.log"
    conda: "envs/base.yml"
    threads: workflow.cores
#    group: "clean_mono{lang}"
    cache: False
    wildcard_constraints: lang=f"{src}|{trg}"
    input: f'{original}/mono/{{dataset}}.{{lang}}.gz'
    output: f'{clean}/mono/{{dataset}}.{{lang}}.gz'
    params: prefix_input=f"{original}/mono/{{dataset}}", prefix_output=f"{clean}/mono/{{dataset}}",
            dataset=lambda wildcards: dataset_norm(wildcards.dataset)
    shell: '''bash pipeline/clean/clean-mono.sh {wildcards.lang} "{params.prefix_input}" "{params.prefix_output}" \
                {threads} {params.dataset} >> {log} 2>&1'''

if use_bicleaner:
    rule kenlm:
        message: "Installing kenlm"
        log: f"{log_dir}/kenlm.log"
        conda: bicleaner_env
        threads: 4
#        group: 'setup'
        output: directory(f"{bin}/kenlm")
        shell: 'bash pipeline/setup/install-kenlm.sh {kenlm} {threads}  >> {log} 2>&1'

    rule bicleaner_pack:
        message: f"Downloading language pack for bicleaner"
        log: f"{log_dir}/bicleaner_pack.log"
        conda: bicleaner_env
#        group: "clean_corpus"
        threads: 1
        input: rules.kenlm.output
        output: directory(f"{biclean}/pack")
        shell: '''bash pipeline/bicleaner/download-pack.sh "{output}" {bicleaner_type} >> {log} 2>&1'''

    rule bicleaner:
        message: f"Cleaning corpus using {bicleaner_type}"
        log: f"{log_dir}/bicleaner/{{dataset}}.log"
        conda: bicleaner_env
#       group: "bicleaner"
        threads: gpus_num * 2 if bicleaner_type == "bicleaner-ai" else workflow.cores
        resources: gpu=gpus_num if bicleaner_type == "bicleaner-ai" else 0, mem_mb=128000
        input: ancient(rules.kenlm.output), multiext(f"{clean}/corpus/{{dataset}}", f".{src}.gz", f".{trg}.gz"),
                pack_dir=rules.bicleaner_pack.output
        output: multiext(f"{biclean}/corpus/{{dataset}}", f".{src}.gz", f".{trg}.gz")
        params:
            prefix_input=f"{clean}/corpus/{{dataset}}",prefix_output=f"{biclean}/corpus/{{dataset}}",
            threshold=lambda wildcards: bicl_dataset_thresholds[wildcards.dataset]
                                            if wildcards.dataset in bicl_dataset_thresholds
                                            else bicl_default_threshold
        shell: '''bash pipeline/bicleaner/bicleaner.sh \
                    "{params.prefix_input}" "{params.prefix_output}" {params.threshold} {bicleaner_type} {threads} \
                    "{input.pack_dir}" >> {log} 2>&1'''


rule merge_corpus:
    message: "Merging clean parallel datasets"
    log: f"{log_dir}/merge_corpus.log"
    conda: "envs/base.yml"
    threads: workflow.cores
    # group: "clean_corpus"
    input:  expand(f"{clean_corpus_prefix}/{{dataset}}.{{lang}}.gz", dataset=train_datasets, lang=[src, trg]),
            bin=ancient(deduper)
    output: src=clean_corpus_src,trg=clean_corpus_trg
    params: prefix_output=clean_corpus_prefix, 
            prefixes=expand(f"{clean_corpus_prefix}/{{dataset}}", dataset=train_datasets),
            max_sents=parallel_max_sents
    shell: '''bash pipeline/clean/merge-corpus.sh "{params.prefix_output}" {params.max_sents} {params.prefixes} >> {log} 2>&1'''

rule merge_devset:
    message: "Merging devsets"
    log: f"{log_dir}/merge_devset.log"
    conda: "envs/base.yml"
    threads: workflow.cores
    # group: "clean_corpus"
    input:  expand(f"{original}/devset/{{dataset}}.{{lang}}.gz", dataset=valid_datasets, lang=[src, trg]),
            bin=ancient(deduper)
    output: multiext(f"{original}/devset", f".{src}.gz", f".{trg}.gz")
    params: prefix_output=f"{original}/devset", prefixes=expand(f"{original}/devset/{{dataset}}", dataset=valid_datasets)
    shell: '''bash pipeline/clean/merge-corpus.sh "{params.prefix_output}" inf {params.prefixes} >> {log} 2>&1'''

rule merge_mono:
    message: "Merging clean monolingual datasets"
    log: f"{log_dir}/merge_mono_{{lang}}.log"
    conda: "envs/base.yml"
    threads: workflow.cores
    #group "clean_mono{lang}"
    input:
        corpora=lambda wildcards: expand(f"{clean}/mono/{{dataset}}.{{lang}}.gz",
            dataset=mono_datasets[wildcards.lang], lang=wildcards.lang),
            bin=ancient(deduper)
    output: f"{clean}/mono.{{lang}}.gz"
    params: max_sent=lambda wildcards: mono_max_sent[wildcards.lang]
    shell: '''bash pipeline/clean/merge-mono.sh "{output}" {params.max_sent} {input.corpora} >> {log} 2>&1'''

# augmentation and teacher training

if not vocab_pretrained:
    rule train_vocab:
        message: "Training spm vocab"
        log: f"{log_dir}/train_vocab.log"
        conda: "envs/base.yml"
        threads: 2
        input: bin=ancient(spm_trainer), corpus_src=clean_corpus_src, corpus_trg=clean_corpus_trg
        output: vocab_path
        params: prefix_train=clean_corpus_prefix,prefix_test=f"{original}/devset"
        shell: '''bash pipeline/train/spm-vocab.sh "{input.corpus_src}" "{input.corpus_trg}" "{output}" {spm_sample_size} \
<<<<<<< HEAD
                   {threads} {spm_vocab_size} >> {log} 2>&1'''
=======
                    {threads} {spm_vocab_size} >> {log} 2>&1'''
>>>>>>> 299d41c3

if do_train_backward: 
    mono_trg_file = f'{translated}/mono_trg/file.{{part}}'
    deseg_mono_trg_outfile = f'{mono_trg_file}.out'
    
    rule train_backward:
        message: "Training backward model"
        log: f"{log_dir}/train_backward.log"
        conda: "envs/base.yml"
        threads: gpus_num * 2
        resources: gpu=gpus_num
        #group 'backward'
        input:
            rules.merge_devset.output, train_src=clean_corpus_src,train_trg=clean_corpus_trg,
            bin=ancient(trainer), vocab=vocab_path,
        output:  model=f'{backward_dir}/{best_model}'
        params: prefix_train=clean_corpus_prefix,prefix_test=f"{original}/devset",
                args=get_args("training-backward")
        shell: '''bash pipeline/train/train.sh \
                    backward train {trg} {src} "{params.prefix_train}" "{params.prefix_test}" "{backward_dir}" \
                    "{input.vocab}" "{best_model_metric}" {params.args} >> {log} 2>&1'''

elif opusmt_backward:
    mono_trg_file = f'{translated}/mono_trg/file.{{part}}.{{model_index}}.opusmt'
    deseg_mono_trg_outfile = f'{mono_trg_file}.out.deseg'
    
    rule download_opusmt_backward:
        message: "Downloading OPUS-MT backward model"
        log: f"{log_dir}/download_backward.log"
        conda: "envs/base.yml"
        output:  model=f'{backward_dir}/{best_model}',vocab=f'{backward_dir}/vocab.yml', model_dir=directory({backward_dir})
        shell: '''bash pipeline/opusmt/download-model.sh \
                    "{opusmt_backward}" "{backward_dir}" "{best_model}" {trg_three_letter} {src_three_letter} >> {log} 2>&1''' 


if augment_corpus:
    checkpoint split_mono_trg:
        message: "Splitting monolingual trg dataset"
        log: f"{log_dir}/split_mono_trg.log"
        conda: "envs/base.yml"
        threads: 1
        input: corpora=f"{clean}/mono.{trg}.gz", bin=ancient(deduper)
        output: directory(f'{translated}/mono_trg')
        shell: 'bash pipeline/translate/split-mono.sh {input.corpora} {output} {split_length} >> {log} 2>&1'

    #TODO: make it possible to use multiple backward models, add filtering for backtranslations
    #TODO: add preprocessing and deseg for OPUS-MT backward model backtranslation, currently works only with trained backward model
    rule translate_mono_trg:
        message: "Translating monolingual trg dataset with backward model"
        log: f"{log_dir}/translate_mono_trg/{{part}}.log"
        conda: "envs/base.yml"
        threads: gpus_num * 2
        resources: gpu=gpus_num
        input:
            bin=ancient(decoder), file=mono_trg_file,
            vocab=vocab_path, model=f'{backward_dir}/{best_model}'
        output: file=f'{mono_trg_file}.out'
        params: args = get_args("decoding-backward")
        shell: '''bash pipeline/translate/translate.sh "{input.file}" "{output.file}" "{input.vocab}" {input.model} {params.args} \
                >> {log} 2>&1'''

    rule collect_mono_trg:
        message: "Collecting translated mono trg dataset"
        log: f"{log_dir}/collect_mono_trg.log"
        conda: "envs/base.yml"
        threads: 4
        #group 'mono_trg'
        input:
            lambda wildcards: expand(deseg_mono_trg_outfile,
                part=find_parts(wildcards, checkpoints.split_mono_trg))
        output: f'{translated}/mono.{src}.gz'
        params: src_mono=f"{clean}/mono.{trg}.gz",dir=directory(f'{translated}/mono_trg')
        shell: 'bash pipeline/translate/collect.sh "{params.dir}" "{output}" "{params.src_mono}" "" >> {log} 2>&1'

    rule merge_augmented:
        message: "Merging augmented dataset"
        log: f"{log_dir}/merge_augmented.log"
        conda: "envs/base.yml"
        threads: 4
        #group 'mono_trg'
        input:
            src1=clean_corpus_src,
            src2=rules.collect_mono_trg.output,
            trg1=clean_corpus_trg,
            trg2=rules.split_mono_trg.input.corpora,
            bin=ancient(deduper)
        output: res_src=f'{augmented}/corpus.{src}.gz',res_trg=f'{augmented}/corpus.{trg}.gz'
        shell: '''bash pipeline/translate/merge-corpus.sh \
                    "{input.src1}" "{input.src2}" "{input.trg1}" "{input.trg2}" "{output.res_src}" "{output.res_trg}" "" \
                      >> {log} 2>&1'''

# Three options for teacher: 1. download opus-mt model, 2. train teacher with pipeline, 3. path to pretrained teacher model
# TODO: make it possible to combine any of the above options, i.e. use opus-mt, train and use 
# pretrained all in the same run. Probably should have a model list where you can define all the 
# models to use, and then prefixes (opusmt_, train_, pretrained_, nllb_ etc.) determine how the models are
# created/used/connected to (in case of e.g. external APIs).
if 'opusmt-teacher' in config['experiment']:
    rule download_teacher_model:
        message: "Downloading OPUS-MT teacher model"
        log: f"{log_dir}/download_teacher{{model_index}}-{{ens}}.log"
        conda: "envs/base.yml"
        threads: 1
        output: model=f'{teacher_base_dir}{{model_index}}-{{ens}}/{best_model}',vocab=f'{teacher_base_dir}{{model_index}}-{{ens}}/vocab.yml', model_dir=directory(f'{teacher_base_dir}{{model_index}}-{{ens}}')
        params: teacher_dir=f'{teacher_base_dir}{{model_index}}-{{ens}}',
                teacher_url=lambda wildcards: opusmt_teacher[int(wildcards.model_index)] 
        shell: '''bash pipeline/opusmt/download-model.sh \
                    "{params.teacher_url}" "{params.teacher_dir}" "{best_model}" {src_three_letter} {trg_three_letter} >> {log} 2>&1'''
elif not forward_pretrained:
    rule train_teacher:
        message: "Training teacher on all data"
        log: f"{log_dir}/train_teacher{{model_index}}-{{ens}}.log"
        conda: "envs/base.yml"
        threads: gpus_num*2
        resources: gpu=gpus_num
        input:
            rules.merge_devset.output, train_src=f'{teacher_corpus}.{src}.gz',train_trg=f'{teacher_corpus}.{trg}.gz',
            bin=ancient(trainer), vocab=vocab_path
        output: model=f'{teacher_base_dir}{{model_index}}-{{ens}}/{best_model}'
        params: prefix_train=teacher_corpus, 
                prefix_test=f"{original}/devset", 
                dir=directory(f'{teacher_base_dir}{{model_index}}-{{ens}}'),
                args=get_args("training-teacher-base")
        shell: '''bash pipeline/train/train.sh \
                    teacher train {src} {trg} "{params.prefix_train}" "{params.prefix_test}" "{params.dir}" \
                    "{input.vocab}" "{best_model_metric}" {params.args} >> {log} 2>&1'''


if augment_corpus:
    rule finetune_teacher:
        message: "Finetune teacher on parallel corpus"
        log: f"{log_dir}/finetune_teacher0-{{ens}}.log"
        conda: "envs/base.yml"
        threads: gpus_num * 2
        resources: gpu=gpus_num
        input:
            rules.merge_devset.output, model=f'{teacher_base_dir}0-{{ens}}/{best_model}',
            train_src=clean_corpus_src, train_trg=clean_corpus_trg,
            bin=ancient(trainer), vocab=vocab_path
        output: model=f'{teacher_finetuned_dir}0-{{ens}}/{best_model}'
        params: prefix_train=clean_corpus_prefix, prefix_test=f"{original}/devset",
                dir=directory(f'{teacher_finetuned_dir}0-{{ens}}'),
                args=get_args("training-teacher-finetuned")
        shell: '''bash pipeline/train/train.sh \
                    teacher train {src} {trg} "{params.prefix_train}" "{params.prefix_test}" "{params.dir}" \
                    "{input.vocab}" "{best_model_metric}" --pretrained-model "{input.model}" {params.args} >> {log} 2>&1'''

### translation with teacher

checkpoint split_corpus:
    message: "Splitting the corpus to translate"
    log: f"{log_dir}/split_corpus.log"
    conda: "envs/base.yml"
    threads: 1
    input: corpus_src=clean_corpus_src,corpus_trg=clean_corpus_trg
    output: directory(f"{translated}/corpus")
    shell: '''bash pipeline/translate/split-corpus.sh \
                {input.corpus_src} {input.corpus_trg} {output} {split_length} >> {log} 2>&1'''

if opusmt_teacher:
    teacher_source_file = f'{translated}/corpus/file.{{part}}.{{model_index}}.opusmt'
    teacher_target_file = f'{translated}/corpus/file.{{part}}.{{model_index}}.opusmt.nbest'
    teacher_mono_source_file = f'{translated}/mono_src/file.{{part}}.{{model_index}}.opusmt'
    teacher_mono_target_file = f'{translated}/mono_src/file.{{part}}.{{model_index}}.opusmt.out'
    translated_mono_src_extension = "opusmt.out"
    deseg_nbest_file = f'{teacher_target_file}.deseg'
    
    rule opusmt_deseg_translation:
        message: "Desegmenting OPUS-MT model translation"
        log: f"{log_dir}/opusmt_deseg_mono_translation/{{part}}.{{model_index}}.log"
        threads: 1
        wildcard_constraints:
            model_index="\d+"
        input: f'{translated}/mono_src/file.{{part}}.{{model_index}}.opusmt.out'
        output: f'{translated}/mono_src/file.{{part}}.{{model_index}}.out'
        run: 
            with open(input[0], "rt", encoding="utf8") as infile,open(output[0], "wt", encoding="utf8") as outfile:
                for line in infile:
                    deseg_line = line.replace(" ","").replace("▁"," ")
                    outfile.write(deseg_line)

    #This is an optional rule that only applies when OPUS-MT model is used as teacher.
    #Required due to OPUS-MT models not using the integrated SentencePiece in Marian
    rule opusmt_preprocess_corpus:
        message: "Preprocessing source file for OPUS-MT model"
        log: f"{log_dir}/opusmt_preprocess_corpus/{{corpus}}.{{part}}.{{model_index}}.log"
        conda: "envs/base.yml"
        threads: 1
        input: 
            file=f'{translated}/{{corpus}}/file.{{part}}', 
            teacher_model=f"{final_teacher_dir}{{model_index}}-0/{best_model}",
            spm_encoder=ancient(spm_encoder)
        output: f'{translated}/{{corpus}}/file.{{part}}.{{model_index}}.opusmt'
        shell: '''bash pipeline/translate/opusmt-preprocess.sh \
                    {input.file} {input.teacher_model} src "source.spm" {input.spm_encoder} {target_language_token} {wildcards.model_index} >> {log} 2>&1'''
    rule opusmt_deseg_nbest:
        message: "Desegmenting OPUS-MT model nbest list"
        log: f"{log_dir}/opusmt_deseg_nbest/{{part}}.{{model_index}}.log"
        threads: 1
        input: nbest=f"{teacher_source_file}.nbest"
        output: temp(deseg_nbest_file)
        run: 
            with open(input[0], "rt", encoding="utf8") as infile,open(output[0], "wt", encoding="utf8") as outfile:
                for line in infile:
                    line_split = line.split(" ||| ")
                    line_split[1] = line_split[1].replace(" ","").replace("▁"," ")
                    outfile.write(" ||| ".join(line_split))
else:    
    teacher_source_file = f'{translated}/corpus/file.{{part}}'
    teacher_target_file = f'{translated}/corpus/file.{{part}}.{{model_index}}.nbest'
    teacher_mono_source_file = f'{translated}/mono_src/file.{{part}}'
    teacher_mono_target_file = f'{translated}/mono_src/file.{{part}}.{{model_index}}.out'
    translated_mono_src_extension = ".out"
    deseg_nbest_file = teacher_target_file


     
rule translate_corpus:
    message: "Translating corpus with teacher"
    log: f"{log_dir}/translate_corpus/{{part}}.{{model_index}}.log"
    conda: "envs/base.yml"
    threads: gpus_num*2
    resources: gpu=gpus_num
    input:
        ancient(decoder),
        file=teacher_source_file,
        vocab=vocab_path,
        teacher_models=expand(f"{final_teacher_dir}{{{{model_index}}}}-{{ens}}/{best_model}",ens=ensemble)
    output: file=teacher_target_file
    params: args=get_args('decoding-teacher')
    shell: '''bash pipeline/translate/translate-nbest.sh \
                "{input.file}" "{output.file}" "{input.vocab}" {input.teacher_models} {params.args} >> {log} 2>&1'''

rule extract_best:
    message: "Extracting best translations for the corpus"
    log: f"{log_dir}/extract_best/{{part}}.{{model_index}}.log"
    conda: "envs/base.yml"
    threads: 1
    #group 'translate_corpus'
    input: nbest=deseg_nbest_file, ref=f"{translated}/corpus/file.{{part}}.ref"
    output: f"{translated}/corpus/file.{{part}}.nbest.{{model_index}}.out"
    shell: 'python pipeline/translate/bestbleu.py -i {input.nbest} -r {input.ref} -m bleu -o {output} >> {log} 2>&1'

model_indices = list(range(len(opusmt_teacher))) if opusmt_teacher else [0]

rule collect_corpus:
    message: "Collecting translated corpus"
    log: f"{log_dir}/collect_corpus_{{model_index}}.log"
    conda: "envs/base.yml"
    threads: 4
    #group 'translate_corpus'
    input: lambda wildcards: expand(f"{translated}/corpus/file.{{part}}.nbest.{wildcards.model_index}.out", part=find_parts(wildcards, checkpoints.split_corpus))
    output: trg_corpus=f'{translated}/corpus.{{model_index}}.{trg}.gz'
    params: src_corpus=clean_corpus_src
    shell: 'bash pipeline/translate/collect.sh {translated}/corpus {output} {params.src_corpus} {wildcards.model_index} >> {log} 2>&1'

# mono

checkpoint split_mono_src:
    message: "Splitting monolingual src dataset"
    log: f"{log_dir}/split_mono_src.log"
    conda: "envs/base.yml"
    threads: 1
    input: corpora=f"{clean}/mono.{src}.gz", bin=ancient(deduper)
    output: directory(f'{translated}/mono_src')
    shell: 'bash pipeline/translate/split-mono.sh {input.corpora} {output} {split_length} >> {log} 2>&1'
    
rule translate_mono_src:
    message: "Translating monolingual src dataset with teacher"
    log: f"{log_dir}/translate_mono_src/{{part}}.{{model_index}}.log"
    conda: "envs/base.yml"
    threads: gpus_num*2
    wildcard_constraints:
        model_index="\d+"
    resources: gpu=gpus_num
    input:
        file=teacher_mono_source_file,vocab=vocab_path,
        teacher_models=expand(f"{final_teacher_dir}{{{{model_index}}}}-{{ens}}/{best_model}",ens=ensemble),
        bin=ancient(decoder)
    output: file=teacher_mono_target_file
    params: args=get_args('decoding-teacher')
    shell: '''bash pipeline/translate/translate.sh "{input.file}" "{output.file}" "{input.vocab}" {input.teacher_models} \
              {params.args} >> {log} 2>&1'''

#If there are no mono src datasets, create dummy output files, since the merge step
#expects translated mono src files (TODO: separate deduping and shuffling from merge script
#to remove the need for this workaround)
if mono_src_datasets is None:
    rule collect_mono_src_dummy:
        message: "Collecting translated mono src dataset (dummy rule, used in case where no mono src datasets)"
        log: f"{log_dir}/collect_mono_src.{{model_index}}.log"
        conda: "envs/base.yml"
        threads: 1
        #group 'mono_src'
        params: src_mono=f"{clean}/mono.{src}.gz",dir=f'{translated}/mono_src'
        output: trg_mono=f'{translated}/mono.{{model_index}}.{trg}.gz'
        shell: 'touch {output.trg_mono}  >> {log} 2>&1'
    rule mono_src_dummy:
        message: "Creating mono src dataset (dummy rule, used in case where no mono src datasets)"
        log: f"{log_dir}/create_mono_src.log"
        conda: "envs/base.yml"
        threads: 1
        #group 'mono_src'
        params: src_mono=f"{clean}/mono.{src}.gz",dir=f'{translated}/mono_src'
        output: src_mono=f"{clean}/mono.{src}.gz"
        shell: 'touch {output.src_mono} >> {log} 2>&1'
else:
    rule collect_mono_src:
        message: "Collecting translated mono src dataset"
        log: f"{log_dir}/collect_mono_src.{{model_index}}.log"
        conda: "envs/base.yml"
        threads: 4
        wildcard_constraints:
           model_index="\d+"
        #group 'mono_src'
        input:
           lambda wildcards: expand(f'{translated}/mono_src/file.{{part}}.{wildcards.model_index}.out',
               part=find_parts(wildcards, checkpoints.split_mono_src))
        output: f'{translated}/mono.{{model_index}}.{trg}.gz'
        params: src_mono=f"{clean}/mono.{src}.gz",dir=f'{translated}/mono_src'
        shell: 'bash pipeline/translate/collect-mono.sh "{params.dir}" "{output}" "{params.src_mono}" {wildcards.model_index} >> {log} 2>&1'
    
# merge

rule merge_translated:
    message: "Merging translated datasets"
    log: f"{log_dir}/merge_translated.log"
    conda: "envs/base.yml"
    threads: 4
    resources: mem_mb=64000
    #group 'mono_src'
    input:
        src1=clean_corpus_src,
        src2=f"{clean}/mono.{src}.gz",
        trg1=lambda wildcards: expand(f"{translated}/corpus.{{model_index}}.{trg}.gz",model_index=model_indices),
        trg2=lambda wildcards: expand(f"{translated}/mono.{{model_index}}.{trg}.gz",model_index=model_indices),
        bin=ancient(deduper)
    output: res_src=f'{merged}/corpus.{src}.gz',res_trg=f'{merged}/corpus.{trg}.gz'
    params:
        trg1_template=f"{translated}/corpus.model_index.{trg}.gz",
        trg2_template=f"{translated}/mono.model_index.{trg}.gz"
    shell: '''bash pipeline/translate/merge-corpus.sh \
                "{input.src1}" "{input.src2}" "{params.trg1_template}" "{params.trg2_template}" \
                "{output.res_src}" "{output.res_trg}" {model_indices} >> {log} 2>&1'''

# train student 

# preprocess source and target when scoring with opusmt model (note that deseg is not required, since
# scoring produces just scores)
if opusmt_backward:
    score_source = f"{merged}/corpus.{src}.opusmt.gz"
    score_target = f"{merged}/corpus.{trg}.opusmt.gz"
else:    
    score_source = rules.merge_translated.output.res_src
    score_target = rules.merge_translated.output.res_trg

#preprocess corpus before scoring, note that since the scoring is done with the
#backward model, source should be segmented with target.spm and vice versa
rule opusmt_preprocess_for_scoring:
    message: "Preprocessing source file for OPUS-MT model"
    log: f"{log_dir}/opusmt_preprocess_corpus/preprocess_for_scoring.log"
    conda: "envs/base.yml"
    threads: 1
    resources: mem_mb=64000
    input: 
        res_src=rules.merge_translated.output.res_src,
        res_trg=rules.merge_translated.output.res_trg,
        model=f'{backward_dir}/{best_model}',
        spm_encoder=ancient(spm_encoder)
    output: opusmt_source=f"{merged}/corpus.{src}.opusmt.gz",
            opusmt_target=f"{merged}/corpus.{trg}.opusmt.gz"
    shell: '''bash pipeline/translate/opusmt-preprocess.sh \
              {input.res_src} {input.model} src "target.spm" {input.spm_encoder} {target_language_token} && \
              bash pipeline/translate/opusmt-preprocess.sh \
              {input.res_trg} {input.model} trg "source.spm" {input.spm_encoder} {source_language_token} >> {log} 2>&1'''

rule score:
    message: "Scoring"
    log: f"{log_dir}/score.log"
    conda: "envs/base.yml"
    threads: gpus_num*2
    resources: gpu=gpus_num
    input:
        ancient(scorer),
        model=f'{backward_dir}/{best_model}', vocab=backward_vocab,
        src_corpus=score_source, trg_corpus=score_target
    output: f"{filtered}/scores.txt"
    params: input_prefix=f'{merged}/corpus'
    shell: '''bash pipeline/cefilter/score.sh \
                "{input.model}" "{input.vocab}" "{input.src_corpus}" "{input.trg_corpus}" "{output}" >> {log} 2>&1'''

rule ce_filter:
    message: "Cross entropy filtering"
    log: f"{log_dir}/ce_filter.log"
    conda: "envs/base.yml"
    threads: workflow.cores
    resources: mem_mb=workflow.cores*5000
    input:
        src_corpus=rules.merge_translated.output.res_src,trg_corpus=rules.merge_translated.output.res_trg,
        scores=rules.score.output
    output: src_corpus=f"{filtered}/corpus.{src}.gz",trg_corpus=f"{filtered}/corpus.{trg}.gz"
    params: input_prefix=f'{merged}/corpus',output_prefix=f'{filtered}/corpus'
    shell: '''bash pipeline/cefilter/ce-filter.sh \
                "{params.input_prefix}" "{params.output_prefix}" "{input.scores}" >> {log} 2>&1'''

rule alignments:
    message: 'Training word alignment and lexical shortlists'
    log: f"{log_dir}/alignments.log"
    conda: "envs/base.yml"
    threads: workflow.cores
    input:
        ancient(spm_encoder), ancient(spm_exporter),
        src_corpus=rules.ce_filter.output.src_corpus,trg_corpus=rules.ce_filter.output.trg_corpus,
        vocab=vocab_path,
        fast_align=ancient(rules.fast_align.output.fast_align), atools=ancient(rules.fast_align.output.atools),
        extract_lex=ancient(rules.extract_lex.output)
    output: alignment=f'{align_dir}/corpus.aln.gz',shortlist=f'{align_dir}/lex.s2t.pruned.gz'
    params: input_prefix=f'{filtered}/corpus'
    shell: '''bash pipeline/alignment/generate-alignment-and-shortlist.sh \
                "{params.input_prefix}" "{input.vocab}" "{align_dir}" {threads} >> {log} 2>&1'''

rule train_student:
    message: "Training student"
    log: f"{log_dir}/train_student.log"
    conda: "envs/base.yml"
    threads: gpus_num*2
    resources: gpu=gpus_num
    #group 'student'
    input:
        rules.merge_devset.output, ancient(trainer),
        train_src=rules.ce_filter.output.src_corpus, train_trg=rules.ce_filter.output.trg_corpus,
        alignments=rules.alignments.output.alignment,
        vocab=vocab_path
    output: model=f'{student_dir}/{best_model}'
    params: prefix_train=rules.ce_filter.params.output_prefix,prefix_test=f"{original}/devset",
            args=get_args("training-student")
    shell: '''bash pipeline/train/train-student.sh \
                "{input.alignments}" student train {src} {trg} "{params.prefix_train}" "{params.prefix_test}" \
                "{student_dir}" "{input.vocab}" "{best_model_metric}" {params.args} >> {log} 2>&1'''

# quantize

rule finetune_student:
    message: "Fine-tuning student"
    log: f"{log_dir}/finetune_student.log"
    conda: "envs/base.yml"
    threads: gpus_num*2
    resources: gpu=gpus_num
    #group 'student-finetuned'
    input:
        rules.merge_devset.output, ancient(trainer),
        train_src=rules.ce_filter.output.src_corpus, train_trg=rules.ce_filter.output.trg_corpus,
        alignments=rules.alignments.output.alignment, student_model=rules.train_student.output.model,
        vocab=vocab_path
    output: model=f'{student_finetuned_dir}/{best_model}'
    params: prefix_train=rules.ce_filter.params.output_prefix,prefix_test=f"{original}/devset",
            args=get_args("training-student-finetuned")
    shell: '''bash pipeline/train/train-student.sh \
                "{input.alignments}" student finetune {src} {trg} "{params.prefix_train}" "{params.prefix_test}" \
                "{student_finetuned_dir}" "{input.vocab}" "{best_model_metric}" --pretrained-model "{input.student_model}" {params.args} >> {log} 2>&1'''

rule quantize:
    message: "Quantization"
    log: f"{log_dir}/quantize.log"
    conda: "envs/base.yml"
    threads: 1
    input:
        ancient(bmt_decoder), ancient(bmt_converter),
        shortlist=rules.alignments.output.shortlist, model=rules.finetune_student.output.model,
        vocab=vocab_path, devset=f"{original}/devset.{src}.gz"
    output: model=f'{speed_dir}/model.intgemm.alphas.bin'
    shell: '''bash pipeline/quantize/quantize.sh \
                "{input.model}" "{input.vocab}" "{input.shortlist}" "{input.devset}" "{speed_dir}" >> {log} 2>&1'''

rule export:
    message: "Exporting models"
    log: f"{log_dir}/export.log"
    conda: "envs/base.yml"
    #group 'export'
    threads: 1
    input:
        model=rules.quantize.output.model,shortlist=rules.alignments.output.shortlist,
        vocab=vocab_path,marian=bmt_converter
    output:
        model=f'{exported_dir}/model.{src}{trg}.intgemm.alphas.bin.gz',
        shortlist=f'{exported_dir}/lex.50.50.{src}{trg}.s2t.bin.gz',
        vocab=f'{exported_dir}/vocab.{src}{trg}.spm.gz'
    shell:
        'bash pipeline/quantize/export.sh "{speed_dir}" "{input.shortlist}" "{input.vocab}" "{exported_dir}" >> {log} 2>&1'


### evaluation

rule evaluate:
    message: "Evaluating a model"
    log: f"{log_dir}/eval/eval_{{model}}_{{dataset}}.log"
    conda: "envs/base.yml"
    threads: gpus_num * 2
    resources: gpu=gpus_num
    #group '{model}'
    priority: 50
    wildcard_constraints:
        model="[\w-]+"
    input:
        ancient(decoder),
        data=multiext(f'{eval_data_dir}/{{dataset}}',f".{src}.gz",f".{trg}.gz"),
        models=lambda wildcards: f'{models_dir}/{wildcards.model}/{best_model}'
                                    if wildcards.model != 'teacher-ensemble'
                                    else [f'{final_teacher_dir}0-{ens}/{best_model}' for ens in ensemble]
    output:
        report(f'{eval_res_dir}/{{model}}/{{dataset}}.metrics',
            category='evaluation', subcategory='{model}', caption='reports/evaluation.rst')
    params:
        dataset_prefix=f'{eval_data_dir}/{{dataset}}',
        res_prefix=f'{eval_res_dir}/{{model}}/{{dataset}}',
        src_lng=lambda wildcards: src if wildcards.model != 'backward' else trg,
        trg_lng=lambda wildcards: trg if wildcards.model != 'backward' else src,
        decoder_config=lambda wildcards: f'{models_dir}/{wildcards.model}/{best_model}.decoder.yml'
                            if wildcards.model != 'teacher-ensemble'
                            else f'{final_teacher_dir}0-0/{best_model}.decoder.yml'
    shell: '''bash pipeline/eval/eval-gpu.sh "{params.res_prefix}" "{params.dataset_prefix}" \
             {params.src_lng} {params.trg_lng} "{params.decoder_config}" {input.models} >> {log} 2>&1'''

rule eval_quantized:
    message: "Evaluating qunatized student model"
    log: f"{log_dir}/eval_quantized_{{dataset}}.log"
    conda: "envs/base.yml"
    #group 'export'
    threads: 1
    priority: 50
    input:
        ancient(bmt_decoder),
        data=multiext(f'{eval_data_dir}/{{dataset}}',f".{src}.gz",f".{trg}.gz"),
        model=rules.quantize.output.model,
        shortlist=rules.alignments.output.shortlist,
        vocab=vocab_path
    output:
        report(f'{eval_speed_dir}/{{dataset}}.metrics', category='evaluation',
            subcategory='quantized', caption='reports/evaluation.rst')
    params:
        dataset_prefix=f'{eval_data_dir}/{{dataset}}',
        res_prefix=f'{eval_speed_dir}/{{dataset}}',
        decoder_config='../quantize/decoder.yml'
    shell: '''bash pipeline/eval/eval-quantized.sh "{input.model}" "{input.shortlist}" "{params.dataset_prefix}" \
            "{input.vocab}" "{params.res_prefix}" "{params.decoder_config}" >> {log} 2>&1'''<|MERGE_RESOLUTION|>--- conflicted
+++ resolved
@@ -18,7 +18,7 @@
 
 install_deps = config['deps'] == 'true'
 data_root_dir = config.get('root', srcdir("../data"))
-cuda_dir = config.get('cuda', os.environ.get("CUDA_INSTALL_ROOT","")) 
+cuda_dir = config.get('cuda', os.environ.get("CUDA_INSTALL_ROOT",""))
 cudnn_dir = config.get('cudnn', os.environ.get("CUDNN_INSTALL_ROOT",""))
 rocm_dir = config.get('rocm',os.environ.get("ROCM_PATH",""))
 
@@ -94,7 +94,7 @@
     marian_dir = f'{third_party_dir}/lumi-marian/build/'
 else:
     marian_dir = f'{third_party_dir}/marian-dev/build/'
-    
+
 bmt_marian_dir = f'{third_party_dir}/browsermt-marian-dev/build'
 trainer = f'{marian_dir}marian'
 decoder = f'{marian_dir}marian-decoder'
@@ -135,7 +135,6 @@
 best_model_metric = config['experiment']['best-model']
 best_model = f"final.model.npz.best-{best_model_metric}.npz"
 backward_dir = f'{models_dir}/backward'
-<<<<<<< HEAD
 spm_sample_size=config['experiment'].get('spm-sample-size')
 spm_vocab_size=config['experiment'].get('spm-vocab-size',"32000")
 
@@ -143,7 +142,7 @@
 if forward_pretrained:
     teacher_base_dir = forward_pretrained
     #this means that the when the model dirs are expanded, the result is only the teacher_base_dir
-    ensemble = [""] 
+    ensemble = [""]
 
 
 #default vocab path used with base ftt
@@ -153,11 +152,6 @@
    backward_vocab = f"{backward_dir}/vocab.yml"
 else:
    backward_vocab = vocab_path
-=======
-spm_sample_size=config['experiment']['spm-sample-size']
-spm_vocab_size=config['experiment'].get('spm-vocab-size',"32000")
-vocab_path=vocab_pretrained or f"{models_dir}/vocab/vocab.spm"
->>>>>>> 299d41c3
 
 #evaluation
 eval_data_dir = f"{original}/eval"
@@ -203,7 +197,7 @@
     do_train_backward = False
     backward_dir = backward_pretrained
 elif opusmt_backward:
-    do_train_backward = False 
+    do_train_backward = False
 else:
     # don't evaluate pretrained model
     results.extend(expand(f'{eval_backward_dir}/{{dataset}}.metrics',dataset=eval_datasets))
@@ -218,7 +212,7 @@
 
     bicleaner_type = packs.find(src, trg)
 else:
-    bicleaner_type = None    
+    bicleaner_type = None
 
 if bicleaner_type == 'bicleaner-ai':
     if marian_version == 'lumi-marian':
@@ -226,7 +220,7 @@
     else:
         bicleaner_env = 'envs/bicleaner-ai.yml'
 else:
-    bicleaner_env = 'envs/bicleaner.yml' 
+    bicleaner_env = 'envs/bicleaner.yml'
 
 if bicleaner_type:
     clean_corpus_prefix = f'{biclean}/corpus'
@@ -462,7 +456,7 @@
     input:  expand(f"{clean_corpus_prefix}/{{dataset}}.{{lang}}.gz", dataset=train_datasets, lang=[src, trg]),
             bin=ancient(deduper)
     output: src=clean_corpus_src,trg=clean_corpus_trg
-    params: prefix_output=clean_corpus_prefix, 
+    params: prefix_output=clean_corpus_prefix,
             prefixes=expand(f"{clean_corpus_prefix}/{{dataset}}", dataset=train_datasets),
             max_sents=parallel_max_sents
     shell: '''bash pipeline/clean/merge-corpus.sh "{params.prefix_output}" {params.max_sents} {params.prefixes} >> {log} 2>&1'''
@@ -505,16 +499,12 @@
         output: vocab_path
         params: prefix_train=clean_corpus_prefix,prefix_test=f"{original}/devset"
         shell: '''bash pipeline/train/spm-vocab.sh "{input.corpus_src}" "{input.corpus_trg}" "{output}" {spm_sample_size} \
-<<<<<<< HEAD
                    {threads} {spm_vocab_size} >> {log} 2>&1'''
-=======
-                    {threads} {spm_vocab_size} >> {log} 2>&1'''
->>>>>>> 299d41c3
-
-if do_train_backward: 
+
+if do_train_backward:
     mono_trg_file = f'{translated}/mono_trg/file.{{part}}'
     deseg_mono_trg_outfile = f'{mono_trg_file}.out'
-    
+
     rule train_backward:
         message: "Training backward model"
         log: f"{log_dir}/train_backward.log"
@@ -535,14 +525,14 @@
 elif opusmt_backward:
     mono_trg_file = f'{translated}/mono_trg/file.{{part}}.{{model_index}}.opusmt'
     deseg_mono_trg_outfile = f'{mono_trg_file}.out.deseg'
-    
+
     rule download_opusmt_backward:
         message: "Downloading OPUS-MT backward model"
         log: f"{log_dir}/download_backward.log"
         conda: "envs/base.yml"
         output:  model=f'{backward_dir}/{best_model}',vocab=f'{backward_dir}/vocab.yml', model_dir=directory({backward_dir})
         shell: '''bash pipeline/opusmt/download-model.sh \
-                    "{opusmt_backward}" "{backward_dir}" "{best_model}" {trg_three_letter} {src_three_letter} >> {log} 2>&1''' 
+                    "{opusmt_backward}" "{backward_dir}" "{best_model}" {trg_three_letter} {src_three_letter} >> {log} 2>&1'''
 
 
 if augment_corpus:
@@ -602,8 +592,8 @@
                       >> {log} 2>&1'''
 
 # Three options for teacher: 1. download opus-mt model, 2. train teacher with pipeline, 3. path to pretrained teacher model
-# TODO: make it possible to combine any of the above options, i.e. use opus-mt, train and use 
-# pretrained all in the same run. Probably should have a model list where you can define all the 
+# TODO: make it possible to combine any of the above options, i.e. use opus-mt, train and use
+# pretrained all in the same run. Probably should have a model list where you can define all the
 # models to use, and then prefixes (opusmt_, train_, pretrained_, nllb_ etc.) determine how the models are
 # created/used/connected to (in case of e.g. external APIs).
 if 'opusmt-teacher' in config['experiment']:
@@ -614,7 +604,7 @@
         threads: 1
         output: model=f'{teacher_base_dir}{{model_index}}-{{ens}}/{best_model}',vocab=f'{teacher_base_dir}{{model_index}}-{{ens}}/vocab.yml', model_dir=directory(f'{teacher_base_dir}{{model_index}}-{{ens}}')
         params: teacher_dir=f'{teacher_base_dir}{{model_index}}-{{ens}}',
-                teacher_url=lambda wildcards: opusmt_teacher[int(wildcards.model_index)] 
+                teacher_url=lambda wildcards: opusmt_teacher[int(wildcards.model_index)]
         shell: '''bash pipeline/opusmt/download-model.sh \
                     "{params.teacher_url}" "{params.teacher_dir}" "{best_model}" {src_three_letter} {trg_three_letter} >> {log} 2>&1'''
 elif not forward_pretrained:
@@ -628,8 +618,8 @@
             rules.merge_devset.output, train_src=f'{teacher_corpus}.{src}.gz',train_trg=f'{teacher_corpus}.{trg}.gz',
             bin=ancient(trainer), vocab=vocab_path
         output: model=f'{teacher_base_dir}{{model_index}}-{{ens}}/{best_model}'
-        params: prefix_train=teacher_corpus, 
-                prefix_test=f"{original}/devset", 
+        params: prefix_train=teacher_corpus,
+                prefix_test=f"{original}/devset",
                 dir=directory(f'{teacher_base_dir}{{model_index}}-{{ens}}'),
                 args=get_args("training-teacher-base")
         shell: '''bash pipeline/train/train.sh \
@@ -675,7 +665,7 @@
     teacher_mono_target_file = f'{translated}/mono_src/file.{{part}}.{{model_index}}.opusmt.out'
     translated_mono_src_extension = "opusmt.out"
     deseg_nbest_file = f'{teacher_target_file}.deseg'
-    
+
     rule opusmt_deseg_translation:
         message: "Desegmenting OPUS-MT model translation"
         log: f"{log_dir}/opusmt_deseg_mono_translation/{{part}}.{{model_index}}.log"
@@ -684,7 +674,7 @@
             model_index="\d+"
         input: f'{translated}/mono_src/file.{{part}}.{{model_index}}.opusmt.out'
         output: f'{translated}/mono_src/file.{{part}}.{{model_index}}.out'
-        run: 
+        run:
             with open(input[0], "rt", encoding="utf8") as infile,open(output[0], "wt", encoding="utf8") as outfile:
                 for line in infile:
                     deseg_line = line.replace(" ","").replace("▁"," ")
@@ -697,8 +687,8 @@
         log: f"{log_dir}/opusmt_preprocess_corpus/{{corpus}}.{{part}}.{{model_index}}.log"
         conda: "envs/base.yml"
         threads: 1
-        input: 
-            file=f'{translated}/{{corpus}}/file.{{part}}', 
+        input:
+            file=f'{translated}/{{corpus}}/file.{{part}}',
             teacher_model=f"{final_teacher_dir}{{model_index}}-0/{best_model}",
             spm_encoder=ancient(spm_encoder)
         output: f'{translated}/{{corpus}}/file.{{part}}.{{model_index}}.opusmt'
@@ -710,13 +700,13 @@
         threads: 1
         input: nbest=f"{teacher_source_file}.nbest"
         output: temp(deseg_nbest_file)
-        run: 
+        run:
             with open(input[0], "rt", encoding="utf8") as infile,open(output[0], "wt", encoding="utf8") as outfile:
                 for line in infile:
                     line_split = line.split(" ||| ")
                     line_split[1] = line_split[1].replace(" ","").replace("▁"," ")
                     outfile.write(" ||| ".join(line_split))
-else:    
+else:
     teacher_source_file = f'{translated}/corpus/file.{{part}}'
     teacher_target_file = f'{translated}/corpus/file.{{part}}.{{model_index}}.nbest'
     teacher_mono_source_file = f'{translated}/mono_src/file.{{part}}'
@@ -725,7 +715,7 @@
     deseg_nbest_file = teacher_target_file
 
 
-     
+
 rule translate_corpus:
     message: "Translating corpus with teacher"
     log: f"{log_dir}/translate_corpus/{{part}}.{{model_index}}.log"
@@ -775,7 +765,7 @@
     input: corpora=f"{clean}/mono.{src}.gz", bin=ancient(deduper)
     output: directory(f'{translated}/mono_src')
     shell: 'bash pipeline/translate/split-mono.sh {input.corpora} {output} {split_length} >> {log} 2>&1'
-    
+
 rule translate_mono_src:
     message: "Translating monolingual src dataset with teacher"
     log: f"{log_dir}/translate_mono_src/{{part}}.{{model_index}}.log"
@@ -830,7 +820,7 @@
         output: f'{translated}/mono.{{model_index}}.{trg}.gz'
         params: src_mono=f"{clean}/mono.{src}.gz",dir=f'{translated}/mono_src'
         shell: 'bash pipeline/translate/collect-mono.sh "{params.dir}" "{output}" "{params.src_mono}" {wildcards.model_index} >> {log} 2>&1'
-    
+
 # merge
 
 rule merge_translated:
@@ -854,14 +844,14 @@
                 "{input.src1}" "{input.src2}" "{params.trg1_template}" "{params.trg2_template}" \
                 "{output.res_src}" "{output.res_trg}" {model_indices} >> {log} 2>&1'''
 
-# train student 
+# train student
 
 # preprocess source and target when scoring with opusmt model (note that deseg is not required, since
 # scoring produces just scores)
 if opusmt_backward:
     score_source = f"{merged}/corpus.{src}.opusmt.gz"
     score_target = f"{merged}/corpus.{trg}.opusmt.gz"
-else:    
+else:
     score_source = rules.merge_translated.output.res_src
     score_target = rules.merge_translated.output.res_trg
 
@@ -873,7 +863,7 @@
     conda: "envs/base.yml"
     threads: 1
     resources: mem_mb=64000
-    input: 
+    input:
         res_src=rules.merge_translated.output.res_src,
         res_trg=rules.merge_translated.output.res_trg,
         model=f'{backward_dir}/{best_model}',
