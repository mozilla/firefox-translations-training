--- conflicted
+++ resolved
@@ -1,10 +1,6 @@
 #!/bin/bash
 ##
-<<<<<<< HEAD
-# Downloads corpus datasets
-=======
 # Downloads parallel corpus datasets
->>>>>>> a09b0ac7
 #
 
 set -x
