#!/bin/bash
##
# Cleans corpus using bicleaner-ai
#
# See:
#   docs/bicleaner.md

set -x
set -euo pipefail

echo "###### Bicleaner filtering"

test -v SRC
test -v TRG
test -v CUDA_DIR
test -v CUDNN_DIR

# cuda and cudnn libs
export LD_LIBRARY_PATH=${CUDA_DIR}/lib64:${CUDNN_DIR}:${LD_LIBRARY_PATH:+LD_LIBRARY_PATH:}

corpus_prefix=$1
output_prefix=$2
bicleaner_threshold=$3
threads=$4
pack_dir=$5

COMPRESSION_CMD="${COMPRESSION_CMD:-pigz}"
ARTIFACT_EXT="${ARTIFACT_EXT:-gz}"

if [ "$threads" = "auto" ]; then
  threads=$(nproc)
fi

output_dir=$(dirname "${output_prefix}")
mkdir -p "${output_dir}"

if [ "${bicleaner_threshold}" == "0" ] || [ "${bicleaner_threshold}" == "0.0" ]; then
  echo "Threshold is 0, skipping filtering"
  cp "${corpus_prefix}.${SRC}.${ARTIFACT_EXT}" "${output_prefix}.${SRC}.${ARTIFACT_EXT}"
  cp "${corpus_prefix}.${TRG}.${ARTIFACT_EXT}" "${output_prefix}.${TRG}.${ARTIFACT_EXT}"
else

  export scol=1
  export tcol=2
  # Get model src-trg from metadata.yaml
  model_source_lang=$(grep "source_lang" ${pack_dir}/*.yaml | awk '{print $2}')
  model_target_lang=$(grep "target_lang" ${pack_dir}/*.yaml | awk '{print $2}')
  # for example if SRC-TRG = en-ru
  # the model can be: en-ru, ru-en, en-xx
  if [ ${model_source_lang} == ${TRG} ] || [ ${model_target_lang} == ${SRC} ]; then
    # swap columns
    export scol=2
    export tcol=1
  fi
  # disable hard rules for multilingual model
  if [ ${model_source_lang} == "xx" ] || [ ${model_target_lang} == "xx" ]; then
    export hardrules="--disable_hardrules"
  else
    export hardrules=""
  fi

  #Export cuda visible devices if empty or not set
  if [ -z "${CUDA_VISIBLE_DEVICES:-}" ]; then
    export CUDA_VISIBLE_DEVICES=$(nvidia-smi --query-gpu=index --format=csv,noheader);
  fi

  echo "### Classifying"
  if [ ${#CUDA_VISIBLE_DEVICES} -gt 1 ]; then # Use gnu-parallel'd bicleaner-ai if we have more than 1 GPU
       #Convert CUDA_VISIBLE_DEVICES to an array
       export CUDA_VISIBLE_ARRAY=(${CUDA_VISIBLE_DEVICES//,/ })
       #Turn on tensorflow logging in bicleaner-ai
       export TF_CPP_MIN_LOG_LEVEL=0
       #This function expects a bicleaner yaml and a 1-based index into the CUDA_VISIBLE_ARRAY
       #Example: /mnt/nanna0/nbogoych/data/data/fr-en/fr-en-prod/biclean/pack/metadata.yaml index_in_CUDA_VISIBLE_ARRAY+1
       biclean() {
               export CUDA_VISIBLE_ARRAY=(${CUDA_VISIBLE_DEVICES//,/ })
               export CUDA_VISIBLE_DEVICES=${CUDA_VISIBLE_ARRAY[$(($2-1))]}
               bicleaner-ai-classify ${hardrules} --scol ${scol} --tcol ${tcol} - - $1
       }
       export -f biclean
       # {%} is a 1-indexed job slot number from GNU parallel.  We use that as the 1-indexed offset in CUDA_VISIBLE_ARRAY
       paste <(${COMPRESSION_CMD} -dc "${corpus_prefix}.${SRC}.${ARTIFACT_EXT}") <(${COMPRESSION_CMD} -dc "${corpus_prefix}.${TRG}.${ARTIFACT_EXT}") |
       parallel -j ${#CUDA_VISIBLE_ARRAY[@]} --pipe -k --block 10M biclean "${pack_dir}"/*.yaml {%} |
       ${COMPRESSION_CMD} >"${output_prefix}.scored.${ARTIFACT_EXT}"
  else
   export BICLEANER_AI_THREADS=${threads}
   paste <(${COMPRESSION_CMD} -dc "${corpus_prefix}.${SRC}.${ARTIFACT_EXT}") <(${COMPRESSION_CMD} -dc "${corpus_prefix}.${TRG}.${ARTIFACT_EXT}") |
<<<<<<< HEAD
     bicleaner-ai-classify ${hardrules} --scol ${scol} --tcol ${tcol} --processes "${threads}"  - - "${pack_dir}"/*.yaml |
=======
     bicleaner-ai-classify ${hardrules} --scol ${scol} --tcol ${tcol} "${threads}"  - - "${pack_dir}"/*.yaml |
>>>>>>> 6eb93546
     ${COMPRESSION_CMD} >"${output_prefix}.scored.${ARTIFACT_EXT}"
  fi

  echo "### Filtering"
  ${COMPRESSION_CMD} -dc "${output_prefix}.scored.${ARTIFACT_EXT}" |
    awk -v threshold=${bicleaner_threshold} -F"\t" '{if ($3>threshold) {print $0}}' |
    ${COMPRESSION_CMD} >"${output_prefix}.best.${ARTIFACT_EXT}"

  ${COMPRESSION_CMD} -dc "${output_prefix}.scored.${ARTIFACT_EXT}" |
    awk -v threshold=${bicleaner_threshold} -F"\t" '{if ($3<=threshold) {print $0}}' |
    ${COMPRESSION_CMD} >"${output_prefix}.filtered.${ARTIFACT_EXT}"

  echo "Lines before filtering: $(${COMPRESSION_CMD} -dc "${output_prefix}.scored.${ARTIFACT_EXT}" | wc -l)"
  echo "Lines after filtering: $(${COMPRESSION_CMD} -dc "${output_prefix}.best.${ARTIFACT_EXT}" | wc -l)"

  echo "### Writing output corpus"
  ${COMPRESSION_CMD} -dc "${output_prefix}.best.${ARTIFACT_EXT}" |
    tee >(cut -f1 | ${COMPRESSION_CMD} >"${output_prefix}.${SRC}.${ARTIFACT_EXT}") |
    cut -f2 | ${COMPRESSION_CMD} >"${output_prefix}.${TRG}.${ARTIFACT_EXT}"

  # do not delete intermediate files to inspect them and tune the threshold
fi

echo "###### Done: Bicleaner filtering"<|MERGE_RESOLUTION|>--- conflicted
+++ resolved
@@ -85,11 +85,7 @@
   else
    export BICLEANER_AI_THREADS=${threads}
    paste <(${COMPRESSION_CMD} -dc "${corpus_prefix}.${SRC}.${ARTIFACT_EXT}") <(${COMPRESSION_CMD} -dc "${corpus_prefix}.${TRG}.${ARTIFACT_EXT}") |
-<<<<<<< HEAD
-     bicleaner-ai-classify ${hardrules} --scol ${scol} --tcol ${tcol} --processes "${threads}"  - - "${pack_dir}"/*.yaml |
-=======
      bicleaner-ai-classify ${hardrules} --scol ${scol} --tcol ${tcol} "${threads}"  - - "${pack_dir}"/*.yaml |
->>>>>>> 6eb93546
      ${COMPRESSION_CMD} >"${output_prefix}.scored.${ARTIFACT_EXT}"
   fi
 
