# The initial configuration was generated using:
# task config-generator -- en uk --name spring-2024
#
# The documentation for this config can be found here:
<<<<<<< HEAD
# https://github.com/mozilla/firefox-translations-training/blob/001d15d5f2775e0e4c57717057a1906069e29dcc/taskcluster/configs/config.prod.yml
=======
# https://github.com/mozilla/firefox-translations-training/blob/3d592e570b8919dff511cd8af238335ed84c8d63/taskcluster/configs/config.prod.yml
>>>>>>> a6d828e7
experiment:
  name: spring-2024
  src: en
  trg: uk
  best-model: chrf
  use-opuscleaner: 'true'
  opuscleaner-mode: defaults
  bicleaner:
    default-threshold: 0.5
    dataset-thresholds: {}
  mono-max-sentences-src: 500_000_000
  mono-max-sentences-trg: 200_000_000
  spm-sample-size: 10_000_000
  spm-vocab-size: 32000
  teacher-ensemble: 2
  teacher-mode: two-stage
  pretrained-models: {}
datasets:

  # Skipped test/devtest datasets:
  devtest:
  - flores_aug-mix_dev
  - mtdata_aug-mix_Neulab-tedtalks_dev-1-eng-ukr
  test:
  - mtdata_Neulab-tedtalks_test-1-eng-ukr
  - flores_devtest
  - flores_aug-mix_devtest
  - flores_aug-title_devtest
  - flores_aug-upper_devtest
  - flores_aug-typos_devtest
  - flores_aug-noise_devtest
  - flores_aug-inline-noise_devtest
  - mtdata_Neulab-tedtalks_test-1-eng-ukr

  # The training data contains:
  #   58,968,083 sentences
  #
  # Skipped datasets:
  #  - opus_CCMatrix/v1 - ignored datasets (20,240,171 sentences)
  #  - opus_MultiMaCoCu/v2 - ignored datasets (6,406,288 sentences)
  #  - opus_GNOME/v1 - not enough data  (150 sentences)
  #  - opus_Ubuntu/v14.10 - not enough data  (0 sentences)
  #  - mtdata_ELRC-wikipedia_health-1-eng-ukr - duplicate with opus
  #  - mtdata_Facebook-wikimatrix-1-eng-ukr - duplicate with opus
  #  - mtdata_Neulab-tedtalks_train-1-eng-ukr - duplicate with opus
  #  - mtdata_Statmt-ccaligned-1-eng-ukr_UA - duplicate with opus
  train:
  - opus_NLLB/v1  #                                       20,240,171 sentences
  - opus_ParaCrawl/v9 #                                  14,079,832 sentences
  - opus_CCAligned/v1 #                                   8,547,377 sentences
  - opus_MaCoCu/v2 #                                      6,406,294 sentences
  - opus_XLEnt/v1.2 #                                     3,671,061 sentences
  - opus_SUMMA/v1 #                                       1,574,611 sentences
  - opus_OpenSubtitles/v2018 #                              877,780 sentences
  - opus_wikimedia/v20230407 #                              757,910 sentences
  - opus_WikiMatrix/v1 #                                    681,115 sentences
  - opus_ELRC-5214-A_Lexicon_Named/v1 #                     495,403 sentences
  - opus_ELRC-5183-SciPar_Ukraine/v1 #                      306,813 sentences
  - opus_KDE4/v2 #                                          233,611 sentences
  - opus_QED/v2.0a #                                        215,630 sentences
  - opus_TED2020/v1 #                                       208,141 sentences
  - opus_Tatoeba/v2023-04-12 #                              175,502 sentences
  - opus_ELRC-5179-acts_Ukrainian/v1 #                      129,942 sentences
  - opus_ELRC-5180-Official_Parliament_/v1 #                116,260 sentences
  - opus_NeuLab-TedTalks/v1 #                               115,474 sentences
  - opus_ELRC-5181-Official_Parliament_/v1 #                 61,012 sentences
  - opus_ELRC-5174-French_Polish_Ukrain/v1 #                 36,228 sentences
  - opus_bible-uedin/v1 #                                    15,901 sentences
  - opus_ELRC-5182-Official_Parliament_/v1 #                  8,800 sentences
  - opus_ELRC-3043-wikipedia_health/v1 #                      2,735 sentences
  - opus_ELRC-wikipedia_health/v1 #                           2,735 sentences
  - opus_ELRC_2922/v1 #                                       2,734 sentences
  - opus_EUbookshop/v2 #                                      1,793 sentences
  - opus_TildeMODEL/v2018 #                                   1,628 sentences
  - opus_ELRC-5217-Ukrainian_Legal_MT/v1 #                      997 sentences
  - opus_tldr-pages/v2023-08-29 #                               593 sentences
  - mtdata_Tilde-worldbank-1-eng-ukr #                      ~2,011 sentences (227.3 kB)

  # The monolingual data contains:
  #   ~209,074,237 sentences
  mono-src:
  - news-crawl_news.2007  #          ~1,630,834 sentences (184.3 MB)
  - news-crawl_news.2008 #          ~5,648,654 sentences (638.3 MB)
  - news-crawl_news.2009 #          ~6,879,522 sentences (777.4 MB)
  - news-crawl_news.2010 #          ~3,406,380 sentences (384.9 MB)
  - news-crawl_news.2011 #          ~6,628,308 sentences (749.0 MB)
  - news-crawl_news.2012 #          ~6,715,609 sentences (758.9 MB)
  - news-crawl_news.2013 #         ~11,050,614 sentences (1.2 GB)
  - news-crawl_news.2014 #         ~11,026,051 sentences (1.2 GB)
  - news-crawl_news.2015 #         ~11,182,484 sentences (1.3 GB)
  - news-crawl_news.2016 #          ~8,366,518 sentences (945.4 MB)
  - news-crawl_news.2017 #         ~12,276,499 sentences (1.4 GB)
  - news-crawl_news.2018 #          ~8,303,432 sentences (938.3 MB)
  - news-crawl_news.2019 #         ~19,386,668 sentences (2.2 GB)
  - news-crawl_news.2020 #         ~24,070,652 sentences (2.7 GB)
  - news-crawl_news.2021 #         ~23,139,914 sentences (2.6 GB)
  - news-crawl_news.2022 #         ~24,900,055 sentences (2.8 GB)
  - news-crawl_news.2023 #         ~24,462,043 sentences (2.8 GB)

  # The monolingual data contains:
<<<<<<< HEAD
  #   ~1,940,719 sentences
  mono-trg:
  - news-crawl_news.2008  #              ~6,213 sentences (702.1 kB)
  - news-crawl_news.2009 #             ~31,947 sentences (3.6 MB)
  - news-crawl_news.2010 #              ~6,663 sentences (753.0 kB)
  - news-crawl_news.2011 #             ~61,690 sentences (7.0 MB)
  - news-crawl_news.2012 #             ~71,172 sentences (8.0 MB)
  - news-crawl_news.2013 #             ~86,086 sentences (9.7 MB)
  - news-crawl_news.2014 #             ~92,031 sentences (10.4 MB)
  - news-crawl_news.2015 #            ~106,485 sentences (12.0 MB)
  - news-crawl_news.2016 #             ~41,342 sentences (4.7 MB)
  - news-crawl_news.2018 #             ~88,962 sentences (10.1 MB)
  - news-crawl_news.2019 #            ~203,060 sentences (22.9 MB)
  - news-crawl_news.2020 #            ~221,669 sentences (25.0 MB)
  - news-crawl_news.2021 #            ~220,114 sentences (24.9 MB)
  - news-crawl_news.2022 #            ~247,965 sentences (28.0 MB)
  - news-crawl_news.2023 #            ~455,320 sentences (51.5 MB)
=======
  #   ~74,097,220 sentences
  mono-trg:
  - news-crawl_news.2008  #              ~6,070 sentences (686K)
  - news-crawl_news.2009 #             ~30,088 sentences (3.4M)
  - news-crawl_news.2010 #              ~6,504 sentences (735K)
  - news-crawl_news.2011 #             ~58,407 sentences (6.6M)
  - news-crawl_news.2012 #             ~68,141 sentences (7.7M)
  - news-crawl_news.2013 #             ~82,300 sentences (9.3M)
  - news-crawl_news.2014 #             ~87,610 sentences (9.9M)
  - news-crawl_news.2016 #             ~39,823 sentences (4.5M)
  - news-crawl_news.2018 #             ~84,955 sentences (9.6M)
  - url_https://storage.googleapis.com/releng-translations-dev/data/mono-hplt/09/hplt_filtered_uk_1.txt.zst # 34,928,072 sentences
  - url_https://storage.googleapis.com/releng-translations-dev/data/mono-hplt/09/hplt_filtered_uk_2.txt.zst # 22,365,095 sentences
  - url_https://storage.googleapis.com/releng-translations-dev/data/mono-hplt/09/hplt_filtered_uk_3.txt.zst # 1,894,735 sentences
  - url_https://storage.googleapis.com/releng-translations-dev/data/mono-nllb/nllb-mono-uk.txt.gz # ~14,445,420 sentences
>>>>>>> a6d828e7
marian-args:
  decoding-backward:
    beam-size: '12'
    mini-batch-words: '2000'
  decoding-teacher:
    mini-batch-words: '4000'
    precision: float16
  training-backward:
    early-stopping: '5'
  training-teacher:
    early-stopping: '20'
  training-student:
    early-stopping: '20'
  training-student-finetuned:
    early-stopping: '20'
target-stage: all
wandb-publication: true
taskcluster:
  split-chunks: 20
  worker-classes:
    default: gcp-spot<|MERGE_RESOLUTION|>--- conflicted
+++ resolved
@@ -2,11 +2,7 @@
 # task config-generator -- en uk --name spring-2024
 #
 # The documentation for this config can be found here:
-<<<<<<< HEAD
-# https://github.com/mozilla/firefox-translations-training/blob/001d15d5f2775e0e4c57717057a1906069e29dcc/taskcluster/configs/config.prod.yml
-=======
 # https://github.com/mozilla/firefox-translations-training/blob/3d592e570b8919dff511cd8af238335ed84c8d63/taskcluster/configs/config.prod.yml
->>>>>>> a6d828e7
 experiment:
   name: spring-2024
   src: en
@@ -25,11 +21,10 @@
   teacher-mode: two-stage
   pretrained-models: {}
 datasets:
+  devtest:
+  - mtdata_aug-mix_Neulab-tedtalks_dev-1-eng-ukr
+  - flores_aug-mix_dev
 
-  # Skipped test/devtest datasets:
-  devtest:
-  - flores_aug-mix_dev
-  - mtdata_aug-mix_Neulab-tedtalks_dev-1-eng-ukr
   test:
   - mtdata_Neulab-tedtalks_test-1-eng-ukr
   - flores_devtest
@@ -39,11 +34,10 @@
   - flores_aug-typos_devtest
   - flores_aug-noise_devtest
   - flores_aug-inline-noise_devtest
-  - mtdata_Neulab-tedtalks_test-1-eng-ukr
 
   # The training data contains:
   #   58,968,083 sentences
-  #
+  # 
   # Skipped datasets:
   #  - opus_CCMatrix/v1 - ignored datasets (20,240,171 sentences)
   #  - opus_MultiMaCoCu/v2 - ignored datasets (6,406,288 sentences)
@@ -86,46 +80,27 @@
   - mtdata_Tilde-worldbank-1-eng-ukr #                      ~2,011 sentences (227.3 kB)
 
   # The monolingual data contains:
-  #   ~209,074,237 sentences
+  #   ~195,823,002 sentences
   mono-src:
-  - news-crawl_news.2007  #          ~1,630,834 sentences (184.3 MB)
-  - news-crawl_news.2008 #          ~5,648,654 sentences (638.3 MB)
-  - news-crawl_news.2009 #          ~6,879,522 sentences (777.4 MB)
-  - news-crawl_news.2010 #          ~3,406,380 sentences (384.9 MB)
-  - news-crawl_news.2011 #          ~6,628,308 sentences (749.0 MB)
-  - news-crawl_news.2012 #          ~6,715,609 sentences (758.9 MB)
-  - news-crawl_news.2013 #         ~11,050,614 sentences (1.2 GB)
-  - news-crawl_news.2014 #         ~11,026,051 sentences (1.2 GB)
-  - news-crawl_news.2015 #         ~11,182,484 sentences (1.3 GB)
-  - news-crawl_news.2016 #          ~8,366,518 sentences (945.4 MB)
-  - news-crawl_news.2017 #         ~12,276,499 sentences (1.4 GB)
-  - news-crawl_news.2018 #          ~8,303,432 sentences (938.3 MB)
-  - news-crawl_news.2019 #         ~19,386,668 sentences (2.2 GB)
-  - news-crawl_news.2020 #         ~24,070,652 sentences (2.7 GB)
-  - news-crawl_news.2021 #         ~23,139,914 sentences (2.6 GB)
-  - news-crawl_news.2022 #         ~24,900,055 sentences (2.8 GB)
-  - news-crawl_news.2023 #         ~24,462,043 sentences (2.8 GB)
+  - news-crawl_news.2007  #          ~1,557,522 sentences (176M)
+  - news-crawl_news.2008 #          ~5,389,380 sentences (609M)
+  - news-crawl_news.2009 #          ~6,557,522 sentences (741M)
+  - news-crawl_news.2010 #          ~3,247,787 sentences (367M)
+  - news-crawl_news.2011 #          ~6,318,584 sentences (714M)
+  - news-crawl_news.2012 #          ~6,407,079 sentences (724M)
+  - news-crawl_news.2013 #         ~10,619,469 sentences (1.2G)
+  - news-crawl_news.2014 #         ~10,619,469 sentences (1.2G)
+  - news-crawl_news.2015 #         ~10,619,469 sentences (1.2G)
+  - news-crawl_news.2016 #          ~7,982,300 sentences (902M)
+  - news-crawl_news.2017 #         ~11,504,424 sentences (1.3G)
+  - news-crawl_news.2018 #          ~7,920,353 sentences (895M)
+  - news-crawl_news.2019 #         ~17,699,115 sentences (2.0G)
+  - news-crawl_news.2020 #         ~22,123,893 sentences (2.5G)
+  - news-crawl_news.2021 #         ~21,238,938 sentences (2.4G)
+  - news-crawl_news.2022 #         ~23,008,849 sentences (2.6G)
+  - news-crawl_news.2023 #         ~23,008,849 sentences (2.6G)
 
   # The monolingual data contains:
-<<<<<<< HEAD
-  #   ~1,940,719 sentences
-  mono-trg:
-  - news-crawl_news.2008  #              ~6,213 sentences (702.1 kB)
-  - news-crawl_news.2009 #             ~31,947 sentences (3.6 MB)
-  - news-crawl_news.2010 #              ~6,663 sentences (753.0 kB)
-  - news-crawl_news.2011 #             ~61,690 sentences (7.0 MB)
-  - news-crawl_news.2012 #             ~71,172 sentences (8.0 MB)
-  - news-crawl_news.2013 #             ~86,086 sentences (9.7 MB)
-  - news-crawl_news.2014 #             ~92,031 sentences (10.4 MB)
-  - news-crawl_news.2015 #            ~106,485 sentences (12.0 MB)
-  - news-crawl_news.2016 #             ~41,342 sentences (4.7 MB)
-  - news-crawl_news.2018 #             ~88,962 sentences (10.1 MB)
-  - news-crawl_news.2019 #            ~203,060 sentences (22.9 MB)
-  - news-crawl_news.2020 #            ~221,669 sentences (25.0 MB)
-  - news-crawl_news.2021 #            ~220,114 sentences (24.9 MB)
-  - news-crawl_news.2022 #            ~247,965 sentences (28.0 MB)
-  - news-crawl_news.2023 #            ~455,320 sentences (51.5 MB)
-=======
   #   ~74,097,220 sentences
   mono-trg:
   - news-crawl_news.2008  #              ~6,070 sentences (686K)
@@ -141,7 +116,6 @@
   - url_https://storage.googleapis.com/releng-translations-dev/data/mono-hplt/09/hplt_filtered_uk_2.txt.zst # 22,365,095 sentences
   - url_https://storage.googleapis.com/releng-translations-dev/data/mono-hplt/09/hplt_filtered_uk_3.txt.zst # 1,894,735 sentences
   - url_https://storage.googleapis.com/releng-translations-dev/data/mono-nllb/nllb-mono-uk.txt.gz # ~14,445,420 sentences
->>>>>>> a6d828e7
 marian-args:
   decoding-backward:
     beam-size: '12'
